--- conflicted
+++ resolved
@@ -523,10 +523,6 @@
 		node, err := uc.kubeClient.CoreV1().Nodes().Get(context.Background(), name, metaV1.GetOptions{})
 		resourceVersion := node.ResourceVersion
 		return node, resourceVersion, err
-<<<<<<< HEAD
->>>>>>> Remove the redundant code.
-=======
->>>>>>> 7b044252
 	default:
 		err := stderrors.New("Wrong query type")
 		klog.Error(err)
