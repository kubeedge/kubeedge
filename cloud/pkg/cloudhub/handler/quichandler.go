package handler

import (
	"time"

	bhLog "github.com/kubeedge/beehive/pkg/common/log"
	hubio "github.com/kubeedge/kubeedge/cloud/pkg/cloudhub/common/io"
	emodel "github.com/kubeedge/kubeedge/cloud/pkg/cloudhub/common/model"
	"github.com/kubeedge/viaduct/pkg/conn"
	"github.com/kubeedge/viaduct/pkg/mux"
)

//QuicHandler handle all request from quic
var QuicHandler *QuicHandle

//QuicHandle access handler
type QuicHandle struct {
	EventHandler     *EventHandle
	NodeLimit        int
	KeepaliveChannel chan struct{}
}

// HandleServer handle all the request from quic
func (qh *QuicHandle) HandleServer(container *mux.MessageContainer, writer mux.ResponseWriter) {
	nodeID := container.Header.Get("node_id")
	projectID := container.Header.Get("project_id")

<<<<<<< HEAD
	if qh.EventHandler.GetNodeCount() >= qh.NodeLimit {
		bhLog.LOGGER.Errorf("Fail to serve node %s, reach node limit", nodeID)
=======
	if container.Message.GetOperation() == emodel.OpKeepalive {
		bhLog.LOGGER.Infof("Keepalive message received from node: %s", nodeID)
		qh.KeepaliveChannel <- struct{}{}
>>>>>>> 332e9220
		return
	}

	err := qh.EventHandler.Pub2Controller(&emodel.HubInfo{ProjectID: projectID, NodeID: nodeID}, container.Message)
	if err != nil {
		// if err, we should stop node, write data to edgehub, stop nodify
		bhLog.LOGGER.Errorf("Failed to serve handle with error: %s", err.Error())
	}
}

// OnRegister regist node on first connection
func (qh *QuicHandle) OnRegister(connection conn.Connection) {
	nodeID := connection.ConnectionState().Headers.Get("node_id")
	projectID := connection.ConnectionState().Headers.Get("project_id")

	quicio := &hubio.JSONQuicIO{Connection: connection}
	go qh.EventHandler.ServeConn(quicio, &emodel.HubInfo{ProjectID: projectID, NodeID: nodeID})
}

// KeepaliveCheckLoop checks whether the edge node is still alive
func (qh *QuicHandle) KeepaliveCheckLoop(hi hubio.CloudHubIO, info *emodel.HubInfo, stop chan ExitCode) {
	for {
		keepaliveTimer := time.NewTimer(time.Duration(qh.EventHandler.KeepaliveInterval) * time.Second)
		select {
		case <-qh.KeepaliveChannel:
			bhLog.LOGGER.Infof("Node %s is still alive", info.NodeID)
			keepaliveTimer.Stop()
		case <-keepaliveTimer.C:
			bhLog.LOGGER.Warnf("Timeout to receive heart beat from edge node %s for project %s",
				info.NodeID, info.ProjectID)
			stop <- nodeStop
			return
		}
	}
}

// EventWriteLoop loop write cloud msg to edge
func (qh *QuicHandle) EventWriteLoop(hi hubio.CloudHubIO, info *emodel.HubInfo, stop chan ExitCode) {
	qh.EventHandler.eventWriteLoop(hi, info, stop)
}<|MERGE_RESOLUTION|>--- conflicted
+++ resolved
@@ -25,14 +25,13 @@
 	nodeID := container.Header.Get("node_id")
 	projectID := container.Header.Get("project_id")
 
-<<<<<<< HEAD
 	if qh.EventHandler.GetNodeCount() >= qh.NodeLimit {
 		bhLog.LOGGER.Errorf("Fail to serve node %s, reach node limit", nodeID)
-=======
+	}
+
 	if container.Message.GetOperation() == emodel.OpKeepalive {
 		bhLog.LOGGER.Infof("Keepalive message received from node: %s", nodeID)
 		qh.KeepaliveChannel <- struct{}{}
->>>>>>> 332e9220
 		return
 	}
 
