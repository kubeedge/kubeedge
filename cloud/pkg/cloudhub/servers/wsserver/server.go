package wsserver

import (
	"crypto/tls"
	"crypto/x509"
	"fmt"

	bhLog "github.com/kubeedge/beehive/pkg/common/log"
	"github.com/kubeedge/beehive/pkg/core/context"
	"github.com/kubeedge/kubeedge/cloud/pkg/cloudhub/channelq"
	"github.com/kubeedge/kubeedge/cloud/pkg/cloudhub/common/model"
	"github.com/kubeedge/kubeedge/cloud/pkg/cloudhub/common/util"
	"github.com/kubeedge/kubeedge/cloud/pkg/cloudhub/handler"
	"github.com/kubeedge/viaduct/pkg/api"
	"github.com/kubeedge/viaduct/pkg/server"
)

// the api path
var (
	pathEvent = fmt.Sprintf("/{%s}/{%s}/events", model.ProjectID, model.NodeID)
)

// StartCloudHub starts the cloud hub service
func StartCloudHub(config *util.Config, eventq *channelq.ChannelEventQueue, c *context.Context) error {
	// init certificate
	pool := x509.NewCertPool()
	ok := pool.AppendCertsFromPEM(config.Ca)
	if !ok {
		return fmt.Errorf("fail to load ca content")
	}
	cert, err := tls.X509KeyPair(config.Cert, config.Key)
	if err != nil {
		return err
	}
	tlsConfig := tls.Config{
		ClientCAs:    pool,
		ClientAuth:   tls.RequestClientCert,
		Certificates: []tls.Certificate{cert},
		MinVersion:   tls.VersionTLS12,
		CipherSuites: []uint16{tls.TLS_ECDHE_RSA_WITH_AES_128_GCM_SHA256},
	}

<<<<<<< HEAD
	handler.InitHandler(config, eventq, c)
=======
	// init handler
	handler.WebSocketHandler = &handler.WebsocketHandle{
		EventHandler: &handler.EventHandle{
			KeepaliveInterval: config.KeepaliveInterval,
			WriteTimeout:      config.WriteTimeout,
			EventQueue:        eventq,
		},
		NodeLimit: config.NodeLimit,
	}
	handler.WebSocketHandler.EventHandler.Handlers = []handler.HandleFunc{handler.WebSocketHandler.EventReadLoop, handler.WebSocketHandler.EventWriteLoop}

	router := mux.NewRouter()
	router.HandleFunc(pathEvent, handler.WebSocketHandler.ServeEvent)
>>>>>>> 59d3aa83

	s := server.Server{
		Type:       api.ProtocolTypeWS,
		Addr:       fmt.Sprintf("%s:%d", config.Address, config.Port),
		TLSConfig:  &tlsConfig,
		AutoRoute:  true,
		ConnNotify: handler.CloudhubHandler.OnRegister,
		ExOpts:     api.WSServerOption{Path: "/"},
	}

	bhLog.LOGGER.Infof("Start cloud hub websocket server")
	go s.ListenAndServeTLS("", "")

	return nil
}<|MERGE_RESOLUTION|>--- conflicted
+++ resolved
@@ -40,23 +40,7 @@
 		CipherSuites: []uint16{tls.TLS_ECDHE_RSA_WITH_AES_128_GCM_SHA256},
 	}
 
-<<<<<<< HEAD
 	handler.InitHandler(config, eventq, c)
-=======
-	// init handler
-	handler.WebSocketHandler = &handler.WebsocketHandle{
-		EventHandler: &handler.EventHandle{
-			KeepaliveInterval: config.KeepaliveInterval,
-			WriteTimeout:      config.WriteTimeout,
-			EventQueue:        eventq,
-		},
-		NodeLimit: config.NodeLimit,
-	}
-	handler.WebSocketHandler.EventHandler.Handlers = []handler.HandleFunc{handler.WebSocketHandler.EventReadLoop, handler.WebSocketHandler.EventWriteLoop}
-
-	router := mux.NewRouter()
-	router.HandleFunc(pathEvent, handler.WebSocketHandler.ServeEvent)
->>>>>>> 59d3aa83
 
 	s := server.Server{
 		Type:       api.ProtocolTypeWS,
