package synccontroller

import (
	"context"
	"strconv"

	apierrors "k8s.io/apimachinery/pkg/api/errors"
	"k8s.io/apimachinery/pkg/api/meta"
	metav1 "k8s.io/apimachinery/pkg/apis/meta/v1"
	"k8s.io/apimachinery/pkg/runtime"
	"k8s.io/apimachinery/pkg/runtime/schema"
	"k8s.io/klog/v2"

	beehiveContext "github.com/kubeedge/beehive/pkg/core/context"
	"github.com/kubeedge/beehive/pkg/core/model"
	"github.com/kubeedge/kubeedge/cloud/pkg/apis/reliablesyncs/v1alpha1"
	"github.com/kubeedge/kubeedge/cloud/pkg/common/modules"
	edgectrconst "github.com/kubeedge/kubeedge/cloud/pkg/edgecontroller/constants"
	edgectrmessagelayer "github.com/kubeedge/kubeedge/cloud/pkg/edgecontroller/messagelayer"
	commonconst "github.com/kubeedge/kubeedge/common/constants"
	"github.com/kubeedge/kubeedge/pkg/metaserver/util"
)

func (sctl *SyncController) manageObject(sync *v1alpha1.ObjectSync) {
	var object metav1.Object

	gv, err := schema.ParseGroupVersion(sync.Spec.ObjectAPIVersion)
	if err != nil {
		return
	}
	gvr := gv.WithResource(sync.Spec.ObjectKind)

	//ret, err := informers.GetInformersManager().GetDynamicSharedInformerFactory().ForResource(gvr).Lister().ByNamespace(sync.Namespace).Get(sync.Spec.ObjectName)
	ret, err := sctl.kubeclient.Resource(gvr).Namespace(sync.Namespace).Get(context.TODO(), sync.Spec.ObjectName, metav1.GetOptions{})
	if err != nil || ret == nil {
		klog.Errorf("failed to get obj(gvr:%v,namespace:%v,name:%v), %v", gvr, sync.Namespace, sync.Spec.ObjectName, err)
		sendFailEvents(sync, err)
		return
	}

<<<<<<< HEAD
	object, err = meta.Accessor(ret)
	if err != nil {
		klog.Errorf("failed to get obj with meta (gvr:%v,namespace:%v,name:%v), %v", gvr, sync.Namespace, sync.Spec.ObjectName, err)
		sendFailEvents(sync, err)
		return
	}
	syncObjUID := getObjectUID(sync.Name)
	if syncObjUID != string(object.GetUID()) {
		err = apierrors.NewNotFound(schema.GroupResource{
			Group:    "",
			Resource: sync.Spec.ObjectKind,
		}, sync.Spec.ObjectName)
		sendFailEvents(sync, err)
		return
	}
	sendEvents(sync, object.GetResourceVersion(), object)
}

func sendFailEvents(sync *v1alpha1.ObjectSync, err error) {
	if err == nil {
		return
	}
	nodeName := getNodeName(sync.Name)
	if apierrors.IsNotFound(err) {
		// build default obj
		obj := &unstructured.Unstructured{}
		obj.SetName(sync.Spec.ObjectName)
		obj.SetUID(types.UID(getObjectUID(sync.Name)))
		obj.SetNamespace(sync.Namespace)

		//trigger the delete event
		klog.Infof("%s: %s has been deleted in K8s, send the delete event to edge", sync.Spec.ObjectKind, sync.Spec.ObjectName)
		msg := buildEdgeControllerMessage(nodeName, sync.Namespace, sync.Spec.ObjectKind, sync.Spec.ObjectName, model.DeleteOperation, obj)
		beehiveContext.Send(commonconst.DefaultContextSendModuleName, *msg)
	}
	// TODO Other error handling methods
=======
	nodeName := getNodeName(sync.Name)

	object, err = meta.Accessor(ret)
	if err != nil {
		return
	}

	syncObjUID := getObjectUID(sync.Name)
	if syncObjUID != string(object.GetUID()) {
		err = apierrors.NewNotFound(schema.GroupResource{
			Group:    "",
			Resource: sync.Spec.ObjectKind,
		}, sync.Spec.ObjectName)
	}

	sendEvents(err, nodeName, sync, sync.Spec.ObjectKind, object.GetResourceVersion(), object)
>>>>>>> 75cd7a0b
}

func sendEvents(sync *v1alpha1.ObjectSync, objectResourceVersion string, obj interface{}) {
	nodeName := getNodeName(sync.Name)
	resourceType := sync.Spec.ObjectKind
	runtimeObj := obj.(runtime.Object)
	if err := util.SetMetaType(runtimeObj); err != nil {
		klog.Warningf("failed to set metatype :%v", err)
	}
	if sync.Status.ObjectResourceVersion == "" {
		klog.Errorf("The ObjectResourceVersion is empty in status of objectsync: %s", sync.Name)
		return
	}
	if CompareResourceVersion(objectResourceVersion, sync.Status.ObjectResourceVersion) > 0 {
		// trigger the update event
		klog.V(4).Infof("The resourceVersion: %s of %s in K8s is greater than in edgenode: %s, send the update event", objectResourceVersion, resourceType, sync.Status.ObjectResourceVersion)
		msg := buildEdgeControllerMessage(nodeName, sync.Namespace, resourceType, sync.Spec.ObjectName, model.UpdateOperation, obj)
		beehiveContext.Send(commonconst.DefaultContextSendModuleName, *msg)
	}
}

func buildEdgeControllerMessage(nodeName, namespace, resourceType, resourceName, operationType string, obj interface{}) *model.Message {
	resource, err := edgectrmessagelayer.BuildResource(nodeName, namespace, resourceType, resourceName)
	if err != nil {
		klog.Warningf("build message resource failed with error: %s", err)
		return nil
	}

	resourceVersion := GetObjectResourceVersion(obj)

	msg := model.NewMessage("").
		BuildRouter(modules.EdgeControllerModuleName, edgectrconst.GroupResource, resource, operationType).
		FillBody(obj).
		SetResourceVersion(resourceVersion)

	return msg
}

// GetObjectResourceVersion returns the resourceVersion of the object in message
func GetObjectResourceVersion(obj interface{}) string {
	if obj == nil {
		klog.Error("object is nil")
		return ""
	}

	accessor, err := meta.Accessor(obj)
	if err != nil {
		klog.Errorf("Failed to get resourceVersion of the object: %v", obj)
		return ""
	}

	return accessor.GetResourceVersion()
}

// CompareResourceVersion compares resourceversions, resource versions are actually
// ints, so we can easily compare them.
// If rva>rvb, return 1; rva=rvb, return 0; rva<rvb, return -1
func CompareResourceVersion(rva, rvb string) int {
	a, err := strconv.ParseUint(rva, 10, 64)
	if err != nil {
		// coder error
		panic(err)
	}
	b, err := strconv.ParseUint(rvb, 10, 64)
	if err != nil {
		// coder error
		panic(err)
	}

	if a > b {
		return 1
	}
	if a == b {
		return 0
	}
	return -1
}<|MERGE_RESOLUTION|>--- conflicted
+++ resolved
@@ -7,8 +7,10 @@
 	apierrors "k8s.io/apimachinery/pkg/api/errors"
 	"k8s.io/apimachinery/pkg/api/meta"
 	metav1 "k8s.io/apimachinery/pkg/apis/meta/v1"
+	"k8s.io/apimachinery/pkg/apis/meta/v1/unstructured"
 	"k8s.io/apimachinery/pkg/runtime"
 	"k8s.io/apimachinery/pkg/runtime/schema"
+	"k8s.io/apimachinery/pkg/types"
 	"k8s.io/klog/v2"
 
 	beehiveContext "github.com/kubeedge/beehive/pkg/core/context"
@@ -38,7 +40,6 @@
 		return
 	}
 
-<<<<<<< HEAD
 	object, err = meta.Accessor(ret)
 	if err != nil {
 		klog.Errorf("failed to get obj with meta (gvr:%v,namespace:%v,name:%v), %v", gvr, sync.Namespace, sync.Spec.ObjectName, err)
@@ -75,24 +76,6 @@
 		beehiveContext.Send(commonconst.DefaultContextSendModuleName, *msg)
 	}
 	// TODO Other error handling methods
-=======
-	nodeName := getNodeName(sync.Name)
-
-	object, err = meta.Accessor(ret)
-	if err != nil {
-		return
-	}
-
-	syncObjUID := getObjectUID(sync.Name)
-	if syncObjUID != string(object.GetUID()) {
-		err = apierrors.NewNotFound(schema.GroupResource{
-			Group:    "",
-			Resource: sync.Spec.ObjectKind,
-		}, sync.Spec.ObjectName)
-	}
-
-	sendEvents(err, nodeName, sync, sync.Spec.ObjectKind, object.GetResourceVersion(), object)
->>>>>>> 75cd7a0b
 }
 
 func sendEvents(sync *v1alpha1.ObjectSync, objectResourceVersion string, obj interface{}) {
