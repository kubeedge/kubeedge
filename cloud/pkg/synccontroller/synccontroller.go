--- conflicted
+++ resolved
@@ -65,7 +65,6 @@
 	objectSyncSynced            cache.InformerSynced
 
 	// lister
-<<<<<<< HEAD
 	podLister                   corelisters.PodLister
 	configMapLister             corelisters.ConfigMapLister
 	secretLister                corelisters.SecretLister
@@ -77,17 +76,7 @@
 	deviceLister                devicelister.DeviceLister
 	clusterObjectSyncLister     synclister.ClusterObjectSyncLister
 	objectSyncLister            synclister.ObjectSyncLister
-=======
-	podLister               corelisters.PodLister
-	configMapLister         corelisters.ConfigMapLister
-	secretLister            corelisters.SecretLister
-	serviceLister           corelisters.ServiceLister
-	endpointLister          corelisters.EndpointsLister
-	nodeLister              corelisters.NodeLister
-	deviceLister            devicelister.DeviceLister
-	clusterObjectSyncLister synclister.ClusterObjectSyncLister
-	objectSyncLister        synclister.ObjectSyncLister
->>>>>>> 027177ab
+
 
 	// client
 	crdClient *versioned.Clientset
@@ -120,7 +109,6 @@
 	sctl := &SyncController{
 		enable: enable,
 
-<<<<<<< HEAD
 		podInformer:                   podInformer,
 		configMapInformer:             configMapInformer,
 		secretInformer:                secretInformer,
@@ -155,36 +143,6 @@
 		nodeLister:                  nodeInformer.Lister(),
 		clusterObjectSyncLister:     clusterObjectSyncInformer.Lister(),
 		objectSyncLister:            objectSyncInformer.Lister(),
-=======
-		podInformer:               podInformer,
-		configMapInformer:         configMapInformer,
-		secretInformer:            secretInformer,
-		serviceInformer:           serviceInformer,
-		endpointInformer:          endpointInformer,
-		nodeInformer:              nodeInformer,
-		deviceInformer:            deviceInformer,
-		clusterObjectSyncInformer: clusterObjectSyncInformer,
-		objectSyncInformer:        objectSyncInformer,
-
-		podSynced:               podInformer.Informer().HasSynced,
-		configMapSynced:         configMapInformer.Informer().HasSynced,
-		secretSynced:            secretInformer.Informer().HasSynced,
-		serviceSynced:           serviceInformer.Informer().HasSynced,
-		endpointSynced:          endpointInformer.Informer().HasSynced,
-		nodeSynced:              nodeInformer.Informer().HasSynced,
-		deviceSynced:            deviceInformer.Informer().HasSynced,
-		clusterObjectSyncSynced: clusterObjectSyncInformer.Informer().HasSynced,
-		objectSyncSynced:        objectSyncInformer.Informer().HasSynced,
-
-		podLister:               podInformer.Lister(),
-		configMapLister:         configMapInformer.Lister(),
-		secretLister:            secretInformer.Lister(),
-		serviceLister:           serviceInformer.Lister(),
-		endpointLister:          endpointInformer.Lister(),
-		nodeLister:              nodeInformer.Lister(),
-		clusterObjectSyncLister: clusterObjectSyncInformer.Lister(),
-		objectSyncLister:        objectSyncInformer.Lister(),
->>>>>>> 027177ab
 
 		crdClient: crdClient,
 	}
