--- conflicted
+++ resolved
@@ -19,21 +19,28 @@
 	genericfilters "k8s.io/apiserver/pkg/server/filters"
 	"k8s.io/klog/v2"
 
-<<<<<<< HEAD
-	"github.com/kubeedge/kubeedge/edge/pkg/common/client"
 	"github.com/kubeedge/kubeedge/edge/pkg/metamanager/metaserver/handlerfactory"
 	"github.com/kubeedge/kubeedge/edge/pkg/metamanager/metaserver/kubernetes/serializer"
 	"github.com/kubeedge/kubeedge/pkg/metaserver/util"
-=======
 	metaserverconfig "github.com/kubeedge/kubeedge/edge/pkg/metamanager/metaserver/config"
-	"github.com/kubeedge/kubeedge/edge/pkg/metamanager/metaserver/handlerfactory"
-	"github.com/kubeedge/kubeedge/edge/pkg/metamanager/metaserver/kubernetes/serializer"
->>>>>>> 4a870fc8
 )
 
 // MetaServer is simplification of server.GenericAPIServer
 type MetaServer struct {
-	HandlerChainWaitGroup *utilwaitgroup.SafeWaitGroup
+	HandlerChainWaitGroup *
+  
+  
+  
+  
+  
+  
+  
+  
+  
+  
+  
+  
+  waitgroup.SafeWaitGroup
 	LongRunningFunc       apirequest.LongRunningRequestCheck
 	RequestTimeout        time.Duration
 	Handler               http.Handler
@@ -55,11 +62,7 @@
 	h := ls.BuildBasicHandler()
 	h = BuildHandlerChain(h, ls)
 	s := http.Server{
-<<<<<<< HEAD
-		Addr:    client.Httpaddr,
-=======
 		Addr:    metaserverconfig.Config.Server,
->>>>>>> 4a870fc8
 		Handler: h,
 	}
 
@@ -72,12 +75,7 @@
 	}, time.Second*30, stopChan)
 
 	utilruntime.HandleError(s.ListenAndServe())
-<<<<<<< HEAD
-	klog.Infof("[metaserver]start to listen and server at %v", client.Httpaddr)
-
-=======
 	klog.Infof("[metaserver]start to listen and server at %v", s.Addr)
->>>>>>> 4a870fc8
 	<-stopChan
 }
 
