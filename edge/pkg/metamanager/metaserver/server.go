package metaserver

import (
	"context"
	"fmt"
	"net/http"
	"time"

	"k8s.io/apimachinery/pkg/api/errors"
	"k8s.io/apimachinery/pkg/runtime"
	"k8s.io/apimachinery/pkg/runtime/schema"
	utilruntime "k8s.io/apimachinery/pkg/util/runtime"
	"k8s.io/apimachinery/pkg/util/sets"
	"k8s.io/apimachinery/pkg/util/wait"
	utilwaitgroup "k8s.io/apimachinery/pkg/util/waitgroup"
	genericapifilters "k8s.io/apiserver/pkg/endpoints/filters"
	"k8s.io/apiserver/pkg/endpoints/handlers/responsewriters"
	apirequest "k8s.io/apiserver/pkg/endpoints/request"
	"k8s.io/apiserver/pkg/server"
	genericfilters "k8s.io/apiserver/pkg/server/filters"
	"k8s.io/klog/v2"

<<<<<<< HEAD
	"github.com/kubeedge/kubeedge/edge/pkg/common/client"
=======
	beehiveContext "github.com/kubeedge/beehive/pkg/core/context"
>>>>>>> f6f89ad2
	metaserverconfig "github.com/kubeedge/kubeedge/edge/pkg/metamanager/metaserver/config"
	"github.com/kubeedge/kubeedge/edge/pkg/metamanager/metaserver/handlerfactory"
	"github.com/kubeedge/kubeedge/edge/pkg/metamanager/metaserver/kubernetes/serializer"
	"github.com/kubeedge/kubeedge/pkg/metaserver/util"
)

// MetaServer is simplification of server.GenericAPIServer
type MetaServer struct {
	HandlerChainWaitGroup *utilwaitgroup.SafeWaitGroup
	LongRunningFunc       apirequest.LongRunningRequestCheck
	RequestTimeout        time.Duration
	Handler               http.Handler
	NegotiatedSerializer  runtime.NegotiatedSerializer
	Factory               *handlerfactory.Factory
}

func NewMetaServer() *MetaServer {
	ls := MetaServer{
		HandlerChainWaitGroup: new(utilwaitgroup.SafeWaitGroup),
		LongRunningFunc:       genericfilters.BasicLongRunningRequestCheck(sets.NewString("watch"), sets.NewString()),
		NegotiatedSerializer:  serializer.NewNegotiatedSerializer(),
		Factory:               handlerfactory.NewFactory(),
	}
	return &ls
}

func (ls *MetaServer) Start(stopChan <-chan struct{}) {
	h := ls.BuildBasicHandler()
	h = BuildHandlerChain(h, ls)
	s := http.Server{
		Addr:    metaserverconfig.Config.Server,
		Handler: h,
	}

<<<<<<< HEAD
	client.InitKubeEdgeClient()
	go wait.Until(func() {
		err := util.UpdateCrdMap()
		if err != nil {
			klog.Warningf("CRD Resource-Kind Map update failed: %v", err)
		}
	}, time.Second*30, stopChan)

	utilruntime.HandleError(s.ListenAndServe())
=======
	go func() {
		<-stopChan

		ctx, cancel := context.WithTimeout(context.Background(), 5*time.Second)
		defer cancel()
		if err := s.Shutdown(ctx); err != nil {
			klog.Errorf("Server shutdown failed: %s", err)
		}
	}()

>>>>>>> f6f89ad2
	klog.Infof("[metaserver]start to listen and server at %v", s.Addr)
	utilruntime.HandleError(s.ListenAndServe())
	// When the MetaServer stops abnormally, other module services are stopped at the same time.
	beehiveContext.Cancel()
}

func (ls *MetaServer) BuildBasicHandler() http.Handler {
	h := http.HandlerFunc(func(w http.ResponseWriter, req *http.Request) {
		ctx := req.Context()
		reqInfo, ok := apirequest.RequestInfoFrom(ctx)
		//klog.Infof("[metaserver]get a req(%v)(%v)", reqInfo.Path, reqInfo.Verb)
		//klog.Infof("[metaserver]get a req(\nPath:%v; \nVerb:%v; \nHeader:%+v)", reqInfo.Path, reqInfo.Verb, req.Header)
		if ok && reqInfo.IsResourceRequest {
			switch {
			case reqInfo.Verb == "get":
				ls.Factory.Get().ServeHTTP(w, req)
			case reqInfo.Verb == "list", reqInfo.Verb == "watch":
				ls.Factory.List().ServeHTTP(w, req)
			case reqInfo.Verb == "create":
				ls.Factory.Create(reqInfo).ServeHTTP(w, req)
			case reqInfo.Verb == "delete":
				ls.Factory.Delete().ServeHTTP(w, req)
			case reqInfo.Verb == "update":
				ls.Factory.Update(reqInfo).ServeHTTP(w, req)
			case reqInfo.Verb == "patch":
				ls.Factory.Patch(reqInfo).ServeHTTP(w, req)
			default:
				err := fmt.Errorf("unsupported req verb")
				responsewriters.ErrorNegotiated(errors.NewInternalError(err), ls.NegotiatedSerializer, schema.GroupVersion{}, w, req)
				return
			}
		} else {
			err := fmt.Errorf("not a resource req")
			responsewriters.ErrorNegotiated(errors.NewInternalError(err), ls.NegotiatedSerializer, schema.GroupVersion{}, w, req)
		}
	})
	return h
}

func BuildHandlerChain(handler http.Handler, ls *MetaServer) http.Handler {
	cfg := &server.Config{
		LegacyAPIGroupPrefixes: sets.NewString(server.DefaultLegacyAPIPrefix),
	}

	requestInfoResolver := &apirequest.RequestInfoFactory{}

	handler = genericfilters.WithWaitGroup(handler, ls.LongRunningFunc, ls.HandlerChainWaitGroup)
	handler = genericapifilters.WithRequestInfo(handler, server.NewRequestInfoResolver(cfg))
	handler = genericfilters.WithPanicRecovery(handler, requestInfoResolver)
	return handler
}<|MERGE_RESOLUTION|>--- conflicted
+++ resolved
@@ -20,11 +20,8 @@
 	genericfilters "k8s.io/apiserver/pkg/server/filters"
 	"k8s.io/klog/v2"
 
-<<<<<<< HEAD
-	"github.com/kubeedge/kubeedge/edge/pkg/common/client"
-=======
 	beehiveContext "github.com/kubeedge/beehive/pkg/core/context"
->>>>>>> f6f89ad2
+  "github.com/kubeedge/kubeedge/edge/pkg/common/client"
 	metaserverconfig "github.com/kubeedge/kubeedge/edge/pkg/metamanager/metaserver/config"
 	"github.com/kubeedge/kubeedge/edge/pkg/metamanager/metaserver/handlerfactory"
 	"github.com/kubeedge/kubeedge/edge/pkg/metamanager/metaserver/kubernetes/serializer"
@@ -58,18 +55,7 @@
 		Addr:    metaserverconfig.Config.Server,
 		Handler: h,
 	}
-
-<<<<<<< HEAD
-	client.InitKubeEdgeClient()
-	go wait.Until(func() {
-		err := util.UpdateCrdMap()
-		if err != nil {
-			klog.Warningf("CRD Resource-Kind Map update failed: %v", err)
-		}
-	}, time.Second*30, stopChan)
-
-	utilruntime.HandleError(s.ListenAndServe())
-=======
+  
 	go func() {
 		<-stopChan
 
@@ -80,7 +66,14 @@
 		}
 	}()
 
->>>>>>> f6f89ad2
+  client.InitKubeEdgeClient()
+	go wait.Until(func() {
+		err := util.UpdateCrdMap()
+		if err != nil {
+			klog.Warningf("CRD Resource-Kind Map update failed: %v", err)
+		}
+	}, time.Second*30, stopChan)
+
 	klog.Infof("[metaserver]start to listen and server at %v", s.Addr)
 	utilruntime.HandleError(s.ListenAndServe())
 	// When the MetaServer stops abnormally, other module services are stopped at the same time.
