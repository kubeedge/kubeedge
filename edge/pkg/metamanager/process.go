package metamanager

import (
	"encoding/json"
	"fmt"
	"strings"
	"time"

	"k8s.io/klog/v2"

	beehiveContext "github.com/kubeedge/beehive/pkg/core/context"
	"github.com/kubeedge/beehive/pkg/core/model"
	cloudmodules "github.com/kubeedge/kubeedge/cloud/pkg/common/modules"
	"github.com/kubeedge/kubeedge/common/constants"
	connect "github.com/kubeedge/kubeedge/edge/pkg/common/cloudconnection"
	messagepkg "github.com/kubeedge/kubeedge/edge/pkg/common/message"
	"github.com/kubeedge/kubeedge/edge/pkg/common/modules"
	"github.com/kubeedge/kubeedge/edge/pkg/common/util"
	metaManagerConfig "github.com/kubeedge/kubeedge/edge/pkg/metamanager/config"
	"github.com/kubeedge/kubeedge/edge/pkg/metamanager/dao"
	"github.com/kubeedge/kubeedge/edge/pkg/metamanager/metaserver/kubernetes/storage/sqlite/imitator"
	msutil "github.com/kubeedge/kubeedge/pkg/metaserver/util"
)

//Constants to check metamanager processes
const (
	OK = "OK"

	GroupResource     = "resource"
	OperationMetaSync = "meta-internal-sync"

	OperationFunctionAction = "action"

	OperationFunctionActionResult = "action_result"

<<<<<<< HEAD
	EdgeFunctionModel   = "edgefunction"
	CloudFunctionModel  = "funcmgr"
	CloudControlerModel = "edgecontroller"

	// TODO: Unified resType form
	CustomResourceDefinitionResType = "customresourcedefinitions"
=======
	EdgeFunctionModel    = "edgefunction"
	CloudFunctionModel   = "funcmgr"
	CloudControllerModel = "edgecontroller"
>>>>>>> dd12ab16
)

func feedbackError(err error, info string, request model.Message) {
	errInfo := "Something wrong"
	if err != nil {
		errInfo = fmt.Sprintf(info+": %v", err)
	}
	errResponse := model.NewErrorMessage(&request, errInfo).SetRoute(MetaManagerModuleName, request.GetGroup())
	if request.GetSource() == modules.EdgedModuleName {
		sendToEdged(errResponse, request.IsSync())
	} else {
		sendToCloud(errResponse)
	}
}

func sendToEdged(message *model.Message, sync bool) {
	if sync {
		beehiveContext.SendResp(*message)
	} else {
		beehiveContext.Send(modules.EdgedModuleName, *message)
	}
}

func sendToCloud(message *model.Message) {
	beehiveContext.SendToGroup(string(metaManagerConfig.Config.ContextSendGroup), *message)
}

// Resource format: <namespace>/<restype>[/resid]
// return <reskey, restype, resid>
func parseResource(resource string) (string, string, string) {
	tokens := strings.Split(resource, constants.ResourceSep)
	resType := ""
	resID := ""
	switch len(tokens) {
	case 2:
		resType = tokens[len(tokens)-1]
	case 3:
		resType = tokens[len(tokens)-2]
		resID = tokens[len(tokens)-1]
	default:
	}
	return resource, resType, resID
}

// is resource type require remote query
func requireRemoteQuery(resType string) bool {
	return resType == model.ResourceTypeConfigmap ||
		resType == model.ResourceTypeSecret ||
		resType == constants.ResourceTypePersistentVolume ||
		resType == constants.ResourceTypePersistentVolumeClaim ||
		resType == constants.ResourceTypeVolumeAttachment ||
		resType == model.ResourceTypeNode ||
		resType == model.ResourceTypeServiceAccountToken
}

func isConnected() bool {
	return metaManagerConfig.Connected
}

func msgDebugInfo(message *model.Message) string {
	return fmt.Sprintf("msgID[%s] resource[%s]", message.GetID(), message.GetResource())
}

func resourceUnchanged(resType string, resKey string, content []byte) bool {
	if resType == model.ResourceTypePodStatus {
		dbRecord, err := dao.QueryMeta("key", resKey)
		if err == nil && len(*dbRecord) > 0 && string(content) == (*dbRecord)[0] {
			return true
		}
	}

	return false
}

func (m *metaManager) processInsert(message model.Message) {
	content, err := message.GetContentData()
	if err != nil {
		klog.Errorf("get insert message content data failed, %s", msgDebugInfo(&message))
		feedbackError(err, "Error to get insert message content data", message)
		return
	}

	imitator.DefaultV2Client.Inject(message)
	resKey, resType, _ := parseResource(message.GetResource())
	// sync crd
	if resType == CustomResourceDefinitionResType && message.GetSource() == cloudmodules.DynamicControllerModuleName {
		// update the correspondence between Kind and Resource for CRD resource
		if err := msutil.UpdateCRDMapper(); err != nil {
			klog.Infof("failed to update the correspondence between Kind and Resource for CRD: %v", err)
		}
	}

	meta := &dao.Meta{
		Key:   resKey,
		Type:  resType,
		Value: string(content)}
	err = dao.SaveMeta(meta)
	if err != nil {
		klog.Errorf("save meta failed, %s: %v", msgDebugInfo(&message), err)
		feedbackError(err, "Error to save meta to DB", message)
		return
	}

	// Notify edged
	sendToEdged(&message, false)

	resp := message.NewRespByMessage(&message, OK)
	sendToCloud(resp)
}

func (m *metaManager) processUpdate(message model.Message) {
	content, err := message.GetContentData()
	if err != nil {
		klog.Errorf("get update message content data failed, %s", msgDebugInfo(&message))
		feedbackError(err, "Error to get update message content data", message)
		return
	}

	imitator.DefaultV2Client.Inject(message)

	resKey, resType, _ := parseResource(message.GetResource())
	// sync crd
	if resType == CustomResourceDefinitionResType && message.GetSource() == cloudmodules.DynamicControllerModuleName {
		// update the correspondence between Kind and Resource for CRD resource
		if err := msutil.UpdateCRDMapper(); err != nil {
			klog.Infof("failed to update the correspondence between Kind and Resource for CRD: %v", err)
		}
	}

	if resourceUnchanged(resType, resKey, content) {
		resp := message.NewRespByMessage(&message, OK)
		sendToEdged(resp, message.IsSync())
		klog.V(4).Infof("resource[%s] unchanged, no notice", resKey)
		return
	}

	meta := &dao.Meta{
		Key:   resKey,
		Type:  resType,
		Value: string(content)}
	err = dao.InsertOrUpdate(meta)
	if err != nil {
		klog.Errorf("update meta failed, %s", msgDebugInfo(&message))
		feedbackError(err, "Error to update meta to DB", message)
		return
	}

	msgSource := message.GetSource()
	switch msgSource {
	case modules.EdgedModuleName:
		sendToCloud(&message)
		resp := message.NewRespByMessage(&message, OK)
		sendToEdged(resp, message.IsSync())
	case cloudmodules.EdgeControllerModuleName, cloudmodules.DynamicControllerModuleName:
		sendToEdged(&message, message.IsSync())
		resp := message.NewRespByMessage(&message, OK)
		sendToCloud(resp)
	case CloudFunctionModel:
		beehiveContext.Send(EdgeFunctionModel, message)
	case EdgeFunctionModel:
		sendToCloud(&message)
	default:
		klog.Errorf("unsupport message source, %s", msgSource)
	}
}

func (m *metaManager) processResponse(message model.Message) {
	content, err := message.GetContentData()
	if err != nil {
		klog.Errorf("get response message content data failed, %s", msgDebugInfo(&message))
		feedbackError(err, "Error to get response message content data", message)
		return
	}

	resKey, resType, _ := parseResource(message.GetResource())
	meta := &dao.Meta{
		Key:   resKey,
		Type:  resType,
		Value: string(content)}
	err = dao.InsertOrUpdate(meta)
	if err != nil {
		klog.Errorf("update meta failed, %s", msgDebugInfo(&message))
		feedbackError(err, "Error to update meta to DB", message)
		return
	}

	// Notify edged if the data is coming from cloud
	if message.GetSource() == CloudControllerModel {
		sendToEdged(&message, message.IsSync())
	} else {
		// Send to cloud if the update request is coming from edged
		sendToCloud(&message)
	}
}

func (m *metaManager) processDelete(message model.Message) {
	imitator.DefaultV2Client.Inject(message)
	err := dao.DeleteMetaByKey(message.GetResource())
	if err != nil {
		klog.Errorf("delete meta failed, %s", msgDebugInfo(&message))
		feedbackError(err, "Error to delete meta to DB", message)
		return
	}

	_, resType, _ := parseResource(message.GetResource())
	// sync crd
	if resType == CustomResourceDefinitionResType && message.GetSource() == cloudmodules.DynamicControllerModuleName {
		// update the correspondence between Kind and Resource for CRD resource
		if err := msutil.UpdateCRDMapper(); err != nil {
			klog.Infof("failed to update the correspondence between Kind and Resource for CRD: %v", err)
		}
	}

	if resType == model.ResourceTypePod && message.GetSource() == modules.EdgedModuleName {
		sendToCloud(&message)
		return
	}

	// Notify edged
	sendToEdged(&message, false)
	resp := message.NewRespByMessage(&message, OK)
	sendToCloud(resp)
}

func (m *metaManager) processQuery(message model.Message) {
	resKey, resType, resID := parseResource(message.GetResource())
	var metas *[]string
	var err error
	if requireRemoteQuery(resType) && isConnected() {
		metas, err = dao.QueryMeta("key", resKey)
		if err != nil || len(*metas) == 0 || resType == model.ResourceTypeNode || resType == constants.ResourceTypeVolumeAttachment {
			m.processRemoteQuery(message)
		} else {
			resp := message.NewRespByMessage(&message, *metas)
			resp.SetRoute(MetaManagerModuleName, resp.GetGroup())
			sendToEdged(resp, message.IsSync())
		}
		return
	}

	if resID == "" {
		// Get specific type resources
		metas, err = dao.QueryMeta("type", resType)
	} else {
		metas, err = dao.QueryMeta("key", resKey)
	}
	if err != nil {
		klog.Errorf("query meta failed, %s", msgDebugInfo(&message))
		feedbackError(err, "Error to query meta in DB", message)
	} else {
		resp := message.NewRespByMessage(&message, *metas)
		resp.SetRoute(MetaManagerModuleName, resp.GetGroup())
		sendToEdged(resp, message.IsSync())
	}
}

func (m *metaManager) processRemoteQuery(message model.Message) {
	go func() {
		// TODO: retry
		originalID := message.GetID()
		message.UpdateID()
		resp, err := beehiveContext.SendSync(
			string(metaManagerConfig.Config.ContextSendModule),
			message,
			time.Duration(metaManagerConfig.Config.RemoteQueryTimeout)*time.Second)
		klog.Infof("########## process get: req[%+v], resp[%+v], err[%+v]", message, resp, err)
		if err != nil {
			klog.Errorf("remote query failed: %v", err)
			feedbackError(err, "Error to query meta in DB", message)
			return
		}

		content, err := resp.GetContentData()
		if err != nil {
			klog.Errorf("get remote query response content data failed, %s", msgDebugInfo(&resp))
			feedbackError(err, "Error to get remote query response message content data", message)
			return
		}

		resKey, resType, _ := parseResource(message.GetResource())
		meta := &dao.Meta{
			Key:   resKey,
			Type:  resType,
			Value: string(content)}
		err = dao.InsertOrUpdate(meta)
		if err != nil {
			klog.Errorf("update meta failed, %s", msgDebugInfo(&resp))
		}
		resp.BuildHeader(resp.GetID(), originalID, resp.GetTimestamp())

		sendToEdged(&resp, message.IsSync())

		respToCloud := message.NewRespByMessage(&resp, OK)
		sendToCloud(respToCloud)
	}()
}

func (m *metaManager) processNodeConnection(message model.Message) {
	content, _ := message.GetContent().(string)
	klog.Infof("node connection event occur: %s", content)
	if content == connect.CloudConnected {
		metaManagerConfig.Connected = true
	} else if content == connect.CloudDisconnected {
		metaManagerConfig.Connected = false
	}
}

func (m *metaManager) processSync() {
	m.syncPodStatus()
}

func (m *metaManager) syncPodStatus() {
	klog.Infof("start to sync pod status in edge-store to cloud")
	podStatusRecords, err := dao.QueryAllMeta("type", model.ResourceTypePodStatus)
	if err != nil {
		klog.Errorf("list pod status failed: %v", err)
		return
	}
	if len(*podStatusRecords) <= 0 {
		klog.Infof("list pod status, no record, skip sync")
		return
	}
	contents := make(map[string][]interface{})
	for _, v := range *podStatusRecords {
		namespaceParsed, _, _, _ := util.ParseResourceEdge(v.Key, model.QueryOperation)
		podKey := strings.Replace(v.Key, constants.ResourceSep+model.ResourceTypePodStatus+constants.ResourceSep, constants.ResourceSep+model.ResourceTypePod+constants.ResourceSep, 1)
		podRecord, err := dao.QueryMeta("key", podKey)
		if err != nil {
			klog.Errorf("query pod[%s] failed: %v", podKey, err)
			return
		}

		if len(*podRecord) <= 0 {
			// pod already deleted, clear the corresponding podstatus record
			err = dao.DeleteMetaByKey(v.Key)
			klog.Infof("pod[%s] already deleted, clear podstatus record, result:%v", podKey, err)
			continue
		}

		var podStatus interface{}
		err = json.Unmarshal([]byte(v.Value), &podStatus)
		if err != nil {
			klog.Errorf("unmarshal podstatus[%s] failed, content[%s]: %v", v.Key, v.Value, err)
			continue
		}
		contents[namespaceParsed] = append(contents[namespaceParsed], podStatus)
	}
	for namespace, content := range contents {
		msg := model.NewMessage("").BuildRouter(MetaManagerModuleName, GroupResource, namespace+constants.ResourceSep+model.ResourceTypePodStatus, model.UpdateOperation).FillBody(content)
		sendToCloud(msg)
		klog.V(3).Infof("sync pod status successfully for namespaces %s, %s", namespace, msgDebugInfo(msg))
	}
}

func (m *metaManager) processFunctionAction(message model.Message) {
	content, err := message.GetContentData()
	if err != nil {
		klog.Errorf("get action message content data failed, %s: %v", msgDebugInfo(&message), err)
		feedbackError(err, "Error to get action message content data", message)
		return
	}

	resKey, resType, _ := parseResource(message.GetResource())
	meta := &dao.Meta{
		Key:   resKey,
		Type:  resType,
		Value: string(content)}
	err = dao.SaveMeta(meta)
	if err != nil {
		klog.Errorf("save meta failed, %s: %v", msgDebugInfo(&message), err)
		feedbackError(err, "Error to save meta to DB", message)
		return
	}

	beehiveContext.Send(EdgeFunctionModel, message)
}

func (m *metaManager) processFunctionActionResult(message model.Message) {
	content, err := message.GetContentData()
	if err != nil {
		klog.Errorf("get action_result message content data failed, %s: %v", msgDebugInfo(&message), err)
		feedbackError(err, "Error to get action_result message content data", message)
		return
	}

	resKey, resType, _ := parseResource(message.GetResource())
	meta := &dao.Meta{
		Key:   resKey,
		Type:  resType,
		Value: string(content)}
	err = dao.SaveMeta(meta)
	if err != nil {
		klog.Errorf("save meta failed, %s: %v", msgDebugInfo(&message), err)
		feedbackError(err, "Error to save meta to DB", message)
		return
	}

	sendToCloud(&message)
}

func (m *metaManager) processVolume(message model.Message) {
	klog.Info("process volume started")
	back, err := beehiveContext.SendSync(modules.EdgedModuleName, message, constants.CSISyncMsgRespTimeout)
	klog.Infof("process volume get: req[%+v], back[%+v], err[%+v]", message, back, err)
	if err != nil {
		klog.Errorf("process volume send to edged failed: %v", err)
	}

	resp := message.NewRespByMessage(&message, back.GetContent())
	sendToCloud(resp)
	klog.Infof("process volume send to cloud resp[%+v]", resp)
}

func (m *metaManager) process(message model.Message) {
	operation := message.GetOperation()
	switch operation {
	case model.InsertOperation:
		m.processInsert(message)
	case model.UpdateOperation:
		m.processUpdate(message)
	case model.DeleteOperation:
		m.processDelete(message)
	case model.QueryOperation:
		m.processQuery(message)
	case model.ResponseOperation:
		m.processResponse(message)
	case messagepkg.OperationNodeConnection:
		m.processNodeConnection(message)
	case OperationMetaSync:
		m.processSync()
	case OperationFunctionAction:
		m.processFunctionAction(message)
	case OperationFunctionActionResult:
		m.processFunctionActionResult(message)
	case constants.CSIOperationTypeCreateVolume,
		constants.CSIOperationTypeDeleteVolume,
		constants.CSIOperationTypeControllerPublishVolume,
		constants.CSIOperationTypeControllerUnpublishVolume:
		m.processVolume(message)
	default:
		klog.Errorf("metamanager not supported operation: %v", operation)
	}
}

func (m *metaManager) runMetaManager() {
	go func() {
		for {
			select {
			case <-beehiveContext.Done():
				klog.Warning("MetaManager main loop stop")
				return
			default:
			}
			msg, err := beehiveContext.Receive(m.Name())
			if err != nil {
				klog.Errorf("get a message %+v: %v", msg, err)
				continue
			}
			klog.V(2).Infof("get a message %+v", msg)
			m.process(msg)
		}
	}()
}<|MERGE_RESOLUTION|>--- conflicted
+++ resolved
@@ -33,18 +33,12 @@
 
 	OperationFunctionActionResult = "action_result"
 
-<<<<<<< HEAD
-	EdgeFunctionModel   = "edgefunction"
-	CloudFunctionModel  = "funcmgr"
-	CloudControlerModel = "edgecontroller"
-
-	// TODO: Unified resType form
-	CustomResourceDefinitionResType = "customresourcedefinitions"
-=======
 	EdgeFunctionModel    = "edgefunction"
 	CloudFunctionModel   = "funcmgr"
 	CloudControllerModel = "edgecontroller"
->>>>>>> dd12ab16
+
+	// TODO: Unified resType form
+	CustomResourceDefinitionResType = "customresourcedefinitions"
 )
 
 func feedbackError(err error, info string, request model.Message) {
