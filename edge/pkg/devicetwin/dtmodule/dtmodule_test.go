--- conflicted
+++ resolved
@@ -27,44 +27,6 @@
 	. "github.com/kubeedge/kubeedge/edge/pkg/devicetwin/dtmodule"
 )
 
-<<<<<<< HEAD
-var _ = Describe("Dtmodule", func() {
-	Describe("Unit Test for dtmodule.go", func() {
-		testChan := make(chan interface{})
-		var dtContext *dtcontext.DTContext
-		var dtModule DTModule
-		Context("Testing for InitWorker", func() {
-			It("NameMemModule", func() {
-				dtModule.Name = "MemModule"
-				dtModule.InitWorker(testChan, testChan, testChan, dtContext)
-				want := MemWorker{Group: "MemModule",
-					Worker: Worker{ReceiverChan: testChan,
-						ConfirmChan:   testChan,
-						HeartBeatChan: testChan,
-						DTContexts:    dtContext}}
-				Expect(dtModule.Worker).To(Equal(want))
-			})
-			It("NameTwinModule", func() {
-				dtModule.Name = "TwinModule"
-				dtModule.InitWorker(testChan, testChan, testChan, dtContext)
-				want := TwinWorker{Group: "TwinModule",
-					Worker: Worker{ReceiverChan: testChan,
-						ConfirmChan:   testChan,
-						HeartBeatChan: testChan,
-						DTContexts:    dtContext}}
-				Expect(dtModule.Worker).To(Equal(want))
-			})
-			It("NameCommModule", func() {
-				dtModule.Name = "CommModule"
-				dtModule.InitWorker(testChan, testChan, testChan, dtContext)
-				want := CommWorker{Group: "CommModule",
-					Worker: Worker{ReceiverChan: testChan,
-						ConfirmChan:   testChan,
-						HeartBeatChan: testChan,
-						DTContexts:    dtContext}}
-				Expect(dtModule.Worker).To(Equal(want))
-			})
-=======
 func TestDTModule_InitWorker(t *testing.T) {
 	type fields struct {
 		Name string
@@ -108,21 +70,6 @@
 			},
 		},
 		{
-			name: dtcommon.DeviceModule,
-			fields: fields{
-				Name: dtcommon.DeviceModule,
-			},
-			want: DeviceWorker{
-				Worker: Worker{
-					ReceiverChan:  recvCh,
-					ConfirmChan:   confirmCh,
-					HeartBeatChan: heartBearCh,
-					DTContexts:    ctx,
-				},
-				Group: dtcommon.DeviceModule,
-			},
-		},
-		{
 			name: dtcommon.CommModule,
 			fields: fields{
 				Name: dtcommon.CommModule,
@@ -148,7 +95,6 @@
 		})
 	}
 }
->>>>>>> 5daf35a3
 
 func TestDTModule_Start(t *testing.T) {
 	type fields struct {
