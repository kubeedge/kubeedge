apiVersion: apps/v1
kind: Deployment
metadata:
  labels:
    k8s-app: kubeedge
    kubeedge: cloudcore
  name: cloudcore
  namespace: kubeedge
spec:
  selector:
    matchLabels:
      k8s-app: kubeedge
      kubeedge: cloudcore
  template:
    metadata:
      labels:
        k8s-app: kubeedge
        kubeedge: cloudcore
    spec:
      hostNetwork: true
      containers:
        - name: cloudcore
          image: kubeedge/cloudcore:v1.8.0
          imagePullPolicy: IfNotPresent
          ports:
<<<<<<< HEAD
            - containerPort: 10000
              name: cloudhub
              protocol: TCP
            - containerPort: 10002
              name: certandreadyz
              protocol: TCP
            - containerPort: 10003
              name: stream
              protocol: TCP
            - containerPort: 10004
              name: tunnel
              protocol: TCP
=======
        - containerPort: 10000
          name: cloudhub
          protocol: TCP
        - containerPort: 10001
          name: cloudhub-quic
          protocol: TCP
        - containerPort: 10002
          name: cloudhub-https
          protocol: TCP
        - containerPort: 10003
          name: cloudstream
          protocol: TCP
        - containerPort: 10004
          name: tunnelport
          protocol: TCP
>>>>>>> 934b18e2
          resources:
            limits:
              cpu: 200m
              memory: 1Gi
            requests:
              cpu: 100m
              memory: 512Mi
          volumeMounts:
            - name: conf
              mountPath: /etc/kubeedge/config
            - name: certs
              mountPath: /etc/kubeedge
            - name: sock
              mountPath: /var/lib/kubeedge
          securityContext:
            privileged: true
      restartPolicy: Always
      serviceAccount: cloudcore
      serviceAccountName: cloudcore
      volumes:
        - name: conf
          configMap:
            name: cloudcore
        - name: certs
          hostPath:
            path: /etc/kubeedge
            type: DirectoryOrCreate
        - name: sock
          hostPath:
            path: /var/lib/kubeedge
            type: DirectoryOrCreate<|MERGE_RESOLUTION|>--- conflicted
+++ resolved
@@ -23,36 +23,21 @@
           image: kubeedge/cloudcore:v1.8.0
           imagePullPolicy: IfNotPresent
           ports:
-<<<<<<< HEAD
             - containerPort: 10000
               name: cloudhub
               protocol: TCP
+            - containerPort: 10001
+              name: cloudhub-quic
+              protocol: TCP
             - containerPort: 10002
-              name: certandreadyz
+              name: cloudhub-https
               protocol: TCP
             - containerPort: 10003
-              name: stream
+              name: cloudstream
               protocol: TCP
             - containerPort: 10004
-              name: tunnel
+              name: tunnelport
               protocol: TCP
-=======
-        - containerPort: 10000
-          name: cloudhub
-          protocol: TCP
-        - containerPort: 10001
-          name: cloudhub-quic
-          protocol: TCP
-        - containerPort: 10002
-          name: cloudhub-https
-          protocol: TCP
-        - containerPort: 10003
-          name: cloudstream
-          protocol: TCP
-        - containerPort: 10004
-          name: tunnelport
-          protocol: TCP
->>>>>>> 934b18e2
           resources:
             limits:
               cpu: 200m
