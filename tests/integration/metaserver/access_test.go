--- conflicted
+++ resolved
@@ -10,20 +10,12 @@
 	"k8s.io/client-go/rest"
 	"k8s.io/klog/v2"
 
-<<<<<<< HEAD
-	"github.com/kubeedge/kubeedge/edge/pkg/common/client"
-=======
 	"github.com/kubeedge/kubeedge/common/constants"
->>>>>>> 4a870fc8
 )
 
 func TestGet(t *testing.T) {
 	kubeclient, err := kubernetes.NewForConfig(&rest.Config{
-<<<<<<< HEAD
-		Host: "http://" + client.Httpaddr,
-=======
 		Host: constants.DefaultMetaServerAddr,
->>>>>>> 4a870fc8
 	})
 	if err != nil {
 		t.Fatalf("failed to new a kubeclient for testing")
@@ -37,11 +29,7 @@
 
 func TestService(t *testing.T) {
 	kubeclient, err := kubernetes.NewForConfig(&rest.Config{
-<<<<<<< HEAD
-		Host: "http://" + client.Httpaddr,
-=======
 		Host: constants.DefaultMetaServerAddr,
->>>>>>> 4a870fc8
 	})
 	if err != nil {
 		t.Fatalf("failed to get kubeclient, %v", err)
