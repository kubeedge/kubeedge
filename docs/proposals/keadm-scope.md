---
title: KubeEdge installer scope (Issue 324)
status: implementable
authors:
    - "@samy2019"
    - "@srivatsav123"
approvers:
  - "@m1093782566"
  - "@rohitsardesai83"
  - "@sids-b"
creation-date: 2019-04-11
last-updated: 2019-05-20
---

# Motivation

Many users shared their feedback that kubeEdge installation is too complicated and it may prevent people from trying kubeEdge. There should a simplified way to have **Getting Started with KubeEdge**, so that user can concentrate more on using it instantly, rather than
getting entangled in the installation steps.

# Proposal

KubeEdge shall have simple commands and steps to bring up both cloud and edge components.
The user experience in **Getting Started with KubeEdge** will be seamless.
Hence proposing the following commands for KubeEdge installation process.

## Inscope

1. To support first set of basic commands (listed below) to bootstrap and teardown both KubeEdge cloud and edge (node) components in different VM's or hosts.

For cloud, commands shall be:

- `keadm init`
- `keadm reset`

For edge, commands shall be:

- `keadm join`
- `keadm reset`
- `keadm diagnose`
- `keadm collect`
- `keadm check`
- `keadm get`
- `keadm describe`

**NOTE:**
`node` key is used for edge component in the command, for superficial reasons. Because `kubeedge edge init` had `edge` used twice and didn't sound nice.

2. To support download and installation of pre-requisites for KubeEdge cloud and edge components.

## Out of scope

1. To support failures reported while execution of pre-requisites while execution of KubeEdge commands.
2. To support display of KubeEdge version.

# Scope of commands

## Design of the commands

**NOTE**: All the below steps are executed as root user, to execute as sudo user. Please add `sudo` infront of all the commands.

### kubeedge --help or kubeedge

```
    ┌──────────────────────────────────────────────────────────┐
    │ KEADM                                                    │
    │ Easily bootstrap a KubeEdge cluster                      │
    │                                                          │
    │ Please give us feedback at:                              │
    │ https://github.com/kubeedge/kubeedge/issues              │
    └──────────────────────────────────────────────────────────┘

    Create a two-machine cluster with one cloud node
    (which controls the edge node cluster), and one edge node
    (where native containerized application, in the form of
    pods and deployments run), connects to devices.

Usage:
  kubeedge [command]

Examples:

    ┌──────────────────────────────────────────────────────────┐
    │ On the first machine:                                    │
    ├──────────────────────────────────────────────────────────┤
    │ master node (on the cloud)#  keadm init <options>        │
    └──────────────────────────────────────────────────────────┘

    ┌──────────────────────────────────────────────────────────┐
    │ On the second machine:                                   │
    ├──────────────────────────────────────────────────────────┤
    │ worker node (at the edge)#  keadm join <options>         │
    └──────────────────────────────────────────────────────────┘

    You can then repeat the second step on as many other machines as you like.


Available Commands:
  help        Help about any command
  init        Bootstraps cloud component. Checks and install (if required) the pre-requisites.
  join        Bootstraps edge component. Checks and install (if required) the pre-requisites.
              Execute it on any edge node machine you wish to join
  reset       Teardowns KubeEdge (cloud & edge) component

Flags:
  -h, --help   help for kubeedge

Use "kubeedge [command] --help" for more information about a command.
```

### keadm init --help

```
keadm init command bootstraps KubeEdge's cloud component.
It checks if the pre-requisites are installed already,
if not installed, this command will help in download,
installation and execution on the host.

Usage:
  keadm init [flags]

Examples:

keadm init


Flags:
      --docker-version string[="18.06.0"]          Use this key to download and use the required Docker version (default "18.06.0")
  -h, --help                                       help for init
      --kubeedge-version string[="0.3.0-beta.0"]   Use this key to download and use the required KubeEdge version (default "0.3.0-beta.0")
      --kubernetes-version string[="1.14.1"]       Use this key to download and use the required Kubernetes version (default "1.14.1")

```

### keadm reset --help

```
keadm reset command can be executed in both cloud and edge node
In cloud node it shuts down the cloud processes of KubeEdge
In edge node it shuts down the edge processes of KubeEdge

Usage:
keadm reset [flags]

Examples:

For cloud node:
keadm reset

For edge node:
keadm reset --k8sserverip 10.20.30.40:8080


Flags:
  -h, --help                 help for reset
  -k, --k8sserverip string   IP:Port address of cloud components host/VM

```

### keadm join --help

```

"keadm join" command bootstraps KubeEdge's edge component.
It checks if the pre-requisites are installed already,
If not installed, this command will help in download,
install and execute on the host.
It will also connect with cloud component to receieve
further instructions and forward telemetry data from
devices to cloud

Usage:
  keadm join [flags]

Examples:

keadm join --cloudcoreip=<ip address> --edgenodeid=<unique string as edge identifier>

  - For this command --cloudcoreip flag is a Mandatory flag
  - This command will download and install the default version of pre-requisites and KubeEdge

keadm join --cloudcoreip=10.20.30.40 --edgenodeid=testing123 --kubeedge-version=0.2.1 --k8sserverip=50.60.70.80:8080

  - In case, any option is used in a format like as shown for "--docker-version" or "--docker-version=", without a value
    then default values will be used.
    Also options like "--docker-version", and "--kubeedge-version", version should be in
    format like "18.06.3" and "0.2.1".


Flags:
      --docker-version string[="18.06.0"]          Use this key to download and use the required Docker version (default "18.06.0")
  -e, --cloudcoreip string                         IP address of KubeEdge CloudCore
  -i, --edgenodeid string                          KubeEdge Node unique identification string, If flag not used then the command will generate a unique id on its own
  -h, --help                                       help for join
  -k, --k8sserverip string                         IP:Port address of K8S API-Server
      --kubeedge-version string[="0.3.0-beta.0"]   Use this key to download and use the required KubeEdge version (default "0.3.0-beta.0")

```

### keadm diagnose --help

```
keadm diagnose command can be help to diagnose specific fault scenarios in an all-round way and locate the cause of the fault.

Usage:
  keadm diagnose [command]

Examples:

# view the running status of node (key components such as sqlite, edgehub, metamanager, edged and many more)
keadm analysis node

Available Commands:
  all           All resource
  node          Troubleshoot the cause of edge node failure with installed software
  pod           Troubleshooting specific container application instances on nodes
  installation  It is same as "keadm check all"

```

### keadm check --help

```
keadm check command can be check whether the system specific items meet the requirements of edgecore installation and operation.

Usage:
  keadm check [command]

Available Commands:
  all      Check all
  arch     Determine the node hardware architecture whether support or not
  cpu      Determine if the NUMBER of CPU cores meets the requirement
  memory   Check the system memory size and the amount of memory left
  disk     Check whether the disk meets the requirements
  dns      Check whether the node domain name resolution function is normal
  docker   Check whether the node Docker function is normal
  network  Check whether the node can communicate with the endpoint on the cloud
<<<<<<< HEAD
  pid      Check if the current number of processes in the environment is too many. If the number of available processes is less than 5%, the number of processes is considered insufficient
  
=======
  gpu      Check whether there is gpu device on the node and whether the GPU driver is installed and running normally
  npu      Check the node for the presence of nPU devices
  pid      Check if the current number of processes in the environment is too many. If the number of available processes is less than 5%, the number of processes is considered insufficient
  glic     Check glic version
  port     Check port whether the required port is occupied
  

>>>>>>> 28e6a49e
Flags:
  -h, --help   help for keadm check

Use "keadm check [command] --help" for more information about a command
```



### keadm collect --help

```
Obtain all data of the current node, and then locate and use operation personnel.

Usage:
  keadm collect [flags]

Examples:

keadm collect --path . 

Flags:
  --path    Cache data and store data compression packages in a directory that defaults to the current directory
  --detail  Whether to print internal log output

```

### keadm get --help

```
"keadm get" command prints a table of the most important information about the specified resourcesv from sqlite db file.
You can filter the list using a label selector and the --selector flag. If the desired resource type 
is namespaced you will only see results in your current namespace unless you pass --all-namespaces.

Usage:
  keadm get [resource]
[(-o|--output=)json|yaml|wide|custom-columns=...|custom-columns-file=...|go-template=...|go-template-file=...|jsonpath=...|jsonpath-file=...]
(TYPE[.VERSION][.GROUP] [NAME | -l label] | TYPE[.VERSION][.GROUP]/NAME ...) [flags]

Examples:

# list all pod
keadm get pod

# list pod in namespace test
keadm get pod -n test

# List a single configmap  with specified NAME in ps output format.
keadm get configmap web -n default

# List the complete information of the configmap with the specified name in the yaml output format.
keadm get configmap web -n default -o yaml

Available resource:
  pod
  node
  service
  secret
  configmap
  endpoint
  persistentvolumesclaims

  
Flags:
  -A, --all-namespaces=false: If present, list the requested object(s) across all namespaces. Namespace in current
context is ignored even if specified with --namespace.
      --allow-missing-template-keys=true: If true, ignore any errors in templates when a field or map key is missing in
the template. Only applies to golang and jsonpath output formats.
      --chunk-size=500: Return large lists in chunks rather than all at once. Pass 0 to disable. This flag is beta and
may change in the future.
      --field-selector='': Selector (field query) to filter on, supports '=', '==', and '!='.(e.g. --field-selector
key1=value1,key2=value2). The server only supports a limited number of field queries per type.
  -f, --filename=[]: Filename, directory, or URL to files identifying the resource to get from sqlite db file.
      --ignore-not-found=false: If the requested object does not exist the command will return exit code 0.
  -L, --label-columns=[]: Accepts a comma separated list of labels that are going to be presented as columns. Names are
case-sensitive. You can also use multiple flag options like -L label1 -L label2...
      --no-headers=false: When using the default or custom-column output format, don't print headers (default print
headers).
  -o, --output='': Output format. One of:
json|yaml|wide|name|custom-columns=...|custom-columns-file=...|go-template=...|go-template-file=...|jsonpath=...|jsonpath-file=...
See custom columns [http://kubernetes.io/docs/user-guide/kubectl-overview/#custom-columns], golang template
[http://golang.org/pkg/text/template/#pkg-overview] and jsonpath template
[http://kubernetes.io/docs/user-guide/jsonpath].
  -l, --selector='': Selector (label query) to filter on, supports '=', '==', and '!='.(e.g. -l key1=value1,key2=value2)
      --show-kind=false: If present, list the resource type for the requested object(s).
      --show-labels=false: When printing, show all labels as the last column (default hide labels column)
      --sort-by='': If non-empty, sort list types using this field specification.  The field specification is expressed
as a JSONPath expression (e.g. '{.metadata.name}'). The field in the API resource specified by this JSONPath expression
must be an integer or a string.
      --template='': Template string or path to template file to use when -o=go-template, -o=go-template-file. The
template format is golang templates [http://golang.org/pkg/text/template/#pkg-overview].

```


### keadm describe --help

```
Show details of a specific resource or group of resources

Print a detailed description of the selected resources, including related resources such as events or controllers. You
may select a single object by name, all objects of that type, provide a name prefix, or label selector. For example:

  $ kubectl describe TYPE NAME_PREFIX

 will first check for an exact match on TYPE and NAME_PREFIX. If no such resource exists, it will output details for
every resource that has a name prefixed with NAME_PREFIX.

Usage:
  keadm describe (-f FILENAME | TYPE [NAME_PREFIX | -l label] | TYPE/NAME) [options]

Examples:

  # Describe a node
  keadm describe nodes kubernetes-node-emt8.c.myproject.internal

  # Describe a pod
  keadm describe pods/nginx

  # Describe a pod identified by type and name in "pod.json"
  keadm describe -f pod.json

  # Describe all pods
  keadm describe pods

  # Describe pods by label name=myLabel
  keadm describe po -l name=myLabel


Available resource:
  pod
  node
  service
  secret
  configmap
  endpoint
  persistentvolumesclaims
  
Options:
  -A, --all-namespaces=false: If present, list the requested object(s) across all namespaces. Namespace in current
context is ignored even if specified with --namespace.
  -f, --filename=[]: Filename, directory, or URL to files containing the resource to describe
  -l, --selector='': Selector (label query) to filter on, supports '=', '==', and '!='.(e.g. -l key1=value1,key2=value2)
      --show-events=true: If true, display events related to the described object.

```



## Explaining the commands

### Master Node (on the Cloud) commands

`keadm init`
  - What is it?
    
* This command will be responsible to bring up KubeEdge cloud components like edge-controller and K8S (using kubeadm)
  
  - What shall be its scope ?
    1. Check version of OS and install subsequently the required pre-requisites using supported steps. Currently we will support **ONLY** (Ubuntu & CentOS)
    2. Check and install all the pre-requisites before executing edge-controller, which are
        * docker (currently 18.06.0ce3-0~ubuntu) and check if service is up
        * kubelet, kubeadm & kubectl (latest version)
        * openssl (latest available in OS repos)
    3. Generate certificates using openssl and save the certs in a predefined static path.
    It will also compress the folder and display on the terminal so that user can pick it up and transfer it to edge node (VM/host) manually.
    4. It will update the certificate information in `controller.yaml`
    5. Start `keadm init`.

       **NOTE:** Issues encountered while performing kubeadm init need to be resolved by the user
    6. Update `/etc/kubernetes/manifests/kube-apiserver.yaml` with below information
    ```
    - --insecure-port=8080
    - --insecure-bind-address=0.0.0.0
    ```

    7. start edge-controller

`keadm reset`
  - What is it?
    * This command will be responsible to bring down KubeEdge cloud components edge-controller and call `kubeadm reset` (to stop K8S)

  - What shall be its scope ?
    1. It shall get the nodes and execute `kubectl drain --force`.
    2. Kill `edge-controller` process
    3. Execute `kubeadm reset`

### Worker Node (at the Edge) commands

`keadm join`

  - What is it?
    * This command will be responsible to install pre-requisites and make modifications needed for KubeEdge edge component (edgecore) and start it

  - What shall be its scope ?

    1. Check version of OS and install subsequently the required pre-requisites using supported steps. Currently we will support **ONLY** (Ubuntu & CentOS)
    2. Check and install all the pre-requisites before executing edge-controller, which are
        * Docker (currently 18.06.0ce3-0~ubuntu) and check is service is up.
        * mosquitto (latest available in OS repos) and check if running.
    3. This command will take `--certPath` (string type) as mandatory option which shall be the certificates path; wherein the certs were transferred from cloud node and uncompressed. It will modify `$GOPATH/src/github.com/kubeedge/kubeedge/edge/conf/edge.yaml` file against `edgehub.websocket.certfile` and `edgehub.websocket.keyfile` fields.
    4. Create `$GOPATH/src/github.com/kubeedge/kubeedge/build/node.json` and apply it using `curl` command to api-server
    5. This command will take mandatory `-e` or `--cloudcoreip` flag to specify the address of Kubeedge cloudcore
    6. Create `$GOPATH/src/github.com/kubeedge/kubeedge/edge/conf/edge.yaml`
        * Use `--cloudcoreip` flag to update the `websocket.url` field.
        * Use `--edgenodeid` flags value to update `controller.node-id`,`edged.hostname-override` field.
    7. Register or add node to K8S cluster, Using Flag `-k` or `--k8sserverip` value to connect with the api-server.
        * Create `node.json` file and update it with `-i` or `--edgenodeid` flags value in `metadata.name` field.
        * Apply it using `curl` command to api-server

    8. start edgecore

`keadm reset`

  - What is it?
    * This command will be responsible to bring down KubeEdge edge component (edgecore)

  - What it will do?

    1. Remove node using `curl` command from K8S cluster
    2. Kill `edgecore` process

`keadm diagnose`

- What is it?
<<<<<<< HEAD
  
- This command will be help to diagnose specific fault scenarios in an all-round way and locate the cause of the fault
  
- What shall be its scope ?
    1. Use command `all` can diagnose all resource
    2. Use command `node` can roubleshoot the cause of edge node failure with installed software
    3. Use command `pod` can troubleshooting specific container application instances on nodes
    4. Use command `installation` is same as "keadm check all"

=======
  - This command will be help to diagnose specific fault scenarios in an all-round way and locate the cause of the fault

- What shall be its scope ?
  1. use `edge` parameter to  view the running status of key components such as sqlite, edgehub, metamanager, and edged.
  2. use `network` parameter to verify cloudcore network connectivity
  3. use `log` to analyze the log of each component to determine the internal problems of the component
>>>>>>> 28e6a49e

`keadm check`

- What is it?
  
  - This command will be check whether the system specific items meet the requirements of edgecore installation and operation.
  
- What shall be its scope ?

  1. Check items include hardware resources or operating system resources (cpu, memory, disk, network, pid limit,etc.)

  2. Use command `arch` can check node hardware architecture:

     - x86_64 architecture
       Ubuntu 16.04 LTS (Xenial Xerus), Ubuntu 18.04 LTS (Bionic Beaver), CentOS 7.x and RHEL 7.x, Galaxy Kylin 4.0.2, ZTE new fulcrum v5.5, winning the bid Kylin v7.0

     - armv7i (arm32) architecture
       Raspbian GNU/Linux 9 (stretch)

     - aarch64 (arm64) architecture
       Ubuntu 18.04.2 LTS (Bionic Beaver)

  3. Use command `cpu` can cetermine if the NUMBER of CPU cores meets the requirement, minimum 1Vcores.

  4. Use command `memory` check the system memory size and the amount of memory left, requirements minimum 256MB.

  5. Use command `disk` check whether the disk meets the requirements, requirements minimum 1 GB.

  6. Use command `dns` Check whether the node domain name resolution function is normal.

  7. Use command `docker `  Check whether the node Docker function is normal, the Docker version must be higher than 17.06, it is recommended to use the 18.06.3 version.

<<<<<<< HEAD
  8. Use command `network `  check whether the node can communicate with the endpoint on the cloud,  default to ping clusterdns.

  11. Use command `pid ` check if the current number of processes in the environment is too many. If the number of available processes is less than 5%, the number of processes is considered insufficient.

=======
  8. Use command `network `  check whether the node can communicate with the endpoint on the cloud,  default to ping "8.8.8.8".

  9. Use command `gpu ` check whether there is gpu device on the node and whether the GPU driver is installed and running normally, currently only Nvidia Gpus are supported, such as the common Tesla P4, P40 T4 and so on

  10. Use command `npu ` check the node for the presence of nPU devices

  11. Use command `pid ` check if the current number of processes in the environment is too many. If the number of available processes is less than 5%, the number of processes is considered insufficient.

  12. Use command `glibc` check glibc version ,version must be higher than 2.17.

  13. Use command `port` check port whether the required port is occupied

      - 8883: Built-in port used by MQTT Broker

      - 1883: Port used by external MQTT Broker
>>>>>>> 28e6a49e


`keadm collect`

- What is it?

  - This command will be obtain all related data of the current node, and then locate and use  operation personnel.

- What shall be its scope ?

  1. system data

    - Hardware architecture

      Collect arch command output and determine the type of  installation

    - CPU information

      Parse the /proc/cpuinfo file and output the cpu information file

    - Memory information

      Collect free -h command output

    - Hard disk information

      Collect df -h command output, and mount command output

    - Internet Information

      Collect netstat -anp command output and copy /etc/resolv.conf and /etc/hosts files

    - Process information

      Collect ps -aux command output

    - Time information

      Collect date and uptime command output

    - History command input

      Collect all the commands entered by the current user

  2. Edgecore data

  - database data

    Copy the /var/lib/kubeedge/edgecore.db file

  - log files

    Copy all files under /var/*log*/*kubeedge*/

  - service file

    Copy the edgecore.service, edgelogger.service, edgemonitor.service, edgedaemon.service files under /lib/systemd/system/

  - software version

  - certificate

    Copy all files under /etc/kubeedge/certs/

  - Edge-Core configuration file in  software (including Edge-daemon)

    Copy all files under /etc/kubeedge/config/

  3. docker data

  - Docker version information

    Collect docker version command output

  - Docker information

    Collect docker info command output

  - Docker log information

    Collect journalctl -u docker.service command output

  - Docker container information

    Collect docker ps -a command output

  - Docker container configuration and log information

    Copy all files under /var/lib/docker/containers

  - Docker image information

    Collect docker images command output

<<<<<<< HEAD
=======
  - GPU device information

    Collect ls /dev/nvidiactl /dev/nvidia-uvm /dev/nvidia? 2>&1 command output

  - GPU kernel module information

    Collect lsmod |grep -e nvidia -e nvidia-uvm 2>&1 command output

  - GPU driver status information

    Collect systemctl status nvidia-drivers-loader command output

  - NPU device information

    Collect ls /dev/davinci_manager /dev/hisi_hdc /dev/davinci? command output
>>>>>>> 28e6a49e

`keadm get`

- What is it?
  
  - This command can be used to get some resources
  
- What shall be its scope ?

  1. use `<resource>` parameter can obtain specific resources，resource include pod,configmap,secret,node etc. that can be seen at the edge node

  2. Use `-n <namespace>` flag to select namespace and use `--all-namespace` flag to show all namespace.

  3. Use `-l <selector>` flag to selector (label query) to filter on, supports '=', '==', and '!='.(e.g. -l key1=value1,key2=value2)

  4. ...

     

`keadm describe`

- What is it?
  
  - This command can be used to obtain part of the resource description
- What shall be its scope ?

  1. use `<resource> <resource_name>` parameter can obtain specific resources,resource include pod,configmap,secret,node etc. that can be seen at the edge node

     
  <|MERGE_RESOLUTION|>--- conflicted
+++ resolved
@@ -234,18 +234,9 @@
   dns      Check whether the node domain name resolution function is normal
   docker   Check whether the node Docker function is normal
   network  Check whether the node can communicate with the endpoint on the cloud
-<<<<<<< HEAD
   pid      Check if the current number of processes in the environment is too many. If the number of available processes is less than 5%, the number of processes is considered insufficient
   
-=======
-  gpu      Check whether there is gpu device on the node and whether the GPU driver is installed and running normally
-  npu      Check the node for the presence of nPU devices
-  pid      Check if the current number of processes in the environment is too many. If the number of available processes is less than 5%, the number of processes is considered insufficient
-  glic     Check glic version
-  port     Check port whether the required port is occupied
-  
-
->>>>>>> 28e6a49e
+
 Flags:
   -h, --help   help for keadm check
 
@@ -470,7 +461,7 @@
 `keadm diagnose`
 
 - What is it?
-<<<<<<< HEAD
+
   
 - This command will be help to diagnose specific fault scenarios in an all-round way and locate the cause of the fault
   
@@ -480,14 +471,7 @@
     3. Use command `pod` can troubleshooting specific container application instances on nodes
     4. Use command `installation` is same as "keadm check all"
 
-=======
-  - This command will be help to diagnose specific fault scenarios in an all-round way and locate the cause of the fault
-
-- What shall be its scope ?
-  1. use `edge` parameter to  view the running status of key components such as sqlite, edgehub, metamanager, and edged.
-  2. use `network` parameter to verify cloudcore network connectivity
-  3. use `log` to analyze the log of each component to determine the internal problems of the component
->>>>>>> 28e6a49e
+
 
 `keadm check`
 
@@ -520,28 +504,12 @@
 
   7. Use command `docker `  Check whether the node Docker function is normal, the Docker version must be higher than 17.06, it is recommended to use the 18.06.3 version.
 
-<<<<<<< HEAD
+
   8. Use command `network `  check whether the node can communicate with the endpoint on the cloud,  default to ping clusterdns.
 
   11. Use command `pid ` check if the current number of processes in the environment is too many. If the number of available processes is less than 5%, the number of processes is considered insufficient.
 
-=======
-  8. Use command `network `  check whether the node can communicate with the endpoint on the cloud,  default to ping "8.8.8.8".
-
-  9. Use command `gpu ` check whether there is gpu device on the node and whether the GPU driver is installed and running normally, currently only Nvidia Gpus are supported, such as the common Tesla P4, P40 T4 and so on
-
-  10. Use command `npu ` check the node for the presence of nPU devices
-
-  11. Use command `pid ` check if the current number of processes in the environment is too many. If the number of available processes is less than 5%, the number of processes is considered insufficient.
-
-  12. Use command `glibc` check glibc version ,version must be higher than 2.17.
-
-  13. Use command `port` check port whether the required port is occupied
-
-      - 8883: Built-in port used by MQTT Broker
-
-      - 1883: Port used by external MQTT Broker
->>>>>>> 28e6a49e
+
 
 
 `keadm collect`
@@ -636,24 +604,6 @@
 
     Collect docker images command output
 
-<<<<<<< HEAD
-=======
-  - GPU device information
-
-    Collect ls /dev/nvidiactl /dev/nvidia-uvm /dev/nvidia? 2>&1 command output
-
-  - GPU kernel module information
-
-    Collect lsmod |grep -e nvidia -e nvidia-uvm 2>&1 command output
-
-  - GPU driver status information
-
-    Collect systemctl status nvidia-drivers-loader command output
-
-  - NPU device information
-
-    Collect ls /dev/davinci_manager /dev/hisi_hdc /dev/davinci? command output
->>>>>>> 28e6a49e
 
 `keadm get`
 
