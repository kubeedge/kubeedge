package util

import (
	"context"
	"fmt"
	"strings"

	"k8s.io/apimachinery/pkg/api/meta"
	metav1 "k8s.io/apimachinery/pkg/apis/meta/v1"
	"k8s.io/apimachinery/pkg/apis/meta/v1/unstructured"
	"k8s.io/apimachinery/pkg/fields"
	"k8s.io/apimachinery/pkg/labels"
	"k8s.io/apimachinery/pkg/runtime"
	"k8s.io/apimachinery/pkg/runtime/schema"
	"k8s.io/apiserver/pkg/storage"
	"k8s.io/client-go/kubernetes/scheme"
	"k8s.io/klog/v2"

	beehiveModel "github.com/kubeedge/beehive/pkg/core/model"
	"github.com/kubeedge/kubeedge/edge/pkg/common/client"
)

const (
	EmptyString = ""
	CrdGroup    = "apiextensions.k8s.io"
	CrdVersion  = "v1beta1"
)

var CRDMapper *meta.DefaultRESTMapper

// SyncCrdResource() is used to trigger the synchronization of CustomResourceDefinition resource
func SyncCrdResource() error {
	if _, err := client.GetCRDClient().ApiextensionsV1beta1().CustomResourceDefinitions().Watch(context.TODO(), metav1.ListOptions{}); err != nil {
		return err
	}
	return nil
}

// UpdateCRDMapper() lists all CustomResourceDefinition resources and add special kind-resource correspondences for them
func UpdateCRDMapper() error {
	list, err := client.GetCRDClient().ApiextensionsV1beta1().CustomResourceDefinitions().List(context.TODO(), metav1.ListOptions{})
	if err != nil {
		return err
	}
	for _, crd := range list.Items {
		CRDMapper.AddSpecific(
			schema.GroupVersionKind{Group: CrdGroup, Version: CrdVersion, Kind: crd.Spec.Names.Kind},
			schema.GroupVersionResource{Group: CrdGroup, Version: CrdVersion, Resource: crd.Spec.Names.Plural},
			schema.GroupVersionResource{Group: CrdGroup, Version: CrdVersion, Resource: crd.Spec.Names.Plural},
			meta.RESTScopeNamespace,
		)
		klog.V(4).Infof("for resource: %s, Kind: %s, Plural: %s", crd.Name, crd.Spec.Names.Kind, crd.Spec.Names.Plural)
	}
	klog.V(4).Infof("The Kind-Resource relationship of all CRD resources has been updated")
	return nil
}

// MetaType is generally consisted of apiversion, kind like:
// {
// apiVersion: apps/v1
// kind: Deployments
// }
// TODO: support crd
func SetMetaType(obj runtime.Object) error {
	accessor, err := meta.Accessor(obj)
	if err != nil {
		return err
	}
	//gvr,_,_ := apiserverlite.ParseKey(accessor.GetSelfLink())
	kinds, _, err := scheme.Scheme.ObjectKinds(obj)
	if err != nil {
		return fmt.Errorf("%v", err)
	}
	gvk := kinds[0]
	obj.GetObjectKind().SetGroupVersionKind(gvk)
	klog.V(4).Infof("[metaserver]successfully set MetaType for obj %v, %+v", obj.GetObjectKind(), accessor.GetName())
	return nil
}

// Sometimes, we need guess kind according to resource:
// 1. In most cases, is like pods to Pod,
// 2. In some unusual cases, requires special treatment like endpoints to Endpoints
func UnsafeResourceToKind(r string) string {
	if len(r) == 0 {
		return r
	}
	unusualResourceToKind := map[string]string{
		"endpoints":                    "Endpoints",
		"nodes":                        "Node",
		"services":                     "Service",
<<<<<<< HEAD
=======
		"podstatus":                    "PodStatus",
		"nodestatus":                   "NodeStatus",
>>>>>>> fc5d527a
		"customresourcedefinitions":    "CustomResourceDefinition",
		"customresourcedefinitionlist": "CustomResourceDefinitionList",
	}
	if v, isUnusual := unusualResourceToKind[r]; isUnusual {
		return v
	}
	if CRDMapper != nil {
		gvk, err := CRDMapper.KindFor(schema.GroupVersionResource{Resource: r})
		if err == nil && !gvk.Empty() {
			return gvk.Kind
		}
	}
	k := strings.Title(r)
	switch {
	case strings.HasSuffix(k, "ies"):
		return strings.TrimSuffix(k, "ies") + "y"
	case strings.HasSuffix(k, "es"):
		return strings.TrimSuffix(k, "es")
	case strings.HasSuffix(k, "s"):
		return strings.TrimSuffix(k, "s")
	}
	return k
}

func UnsafeKindToResource(k string) string {
	if len(k) == 0 || len(k) == 1 {
		return k
	}
	unusualKindToResource := map[string]string{
		"Endpoints":                    "endpoints",
<<<<<<< HEAD
=======
		"PodStatus":                    "podstatus",
		"NodeStatus":                   "nodestatus",
>>>>>>> fc5d527a
		"CustomResourceDefinition":     "customresourcedefinitions",
		"CustomResourceDefinitionList": "customresourcedefinitionlist",
	}
	if v, isUnusual := unusualKindToResource[k]; isUnusual {
		return v
	}
	if CRDMapper != nil {
		mapping, err := CRDMapper.RESTMapping(schema.GroupKind{Group: CrdGroup, Kind: k}, CrdVersion)
		if err == nil && mapping != nil && !mapping.Resource.Empty() {
			return mapping.Resource.Resource
		}
	}
	r := strings.ToLower(k)
	switch string(r[len(r)-1]) {
	case "s":
		return r + "es"
	case "y":
		// Rule: When a word ends with y, and the penultimate letter is a vowel, the plural form should change "y" to "ies"
		if string(r[len(r)-2]) == "a" || string(r[len(r)-2]) == "e" || string(r[len(r)-2]) == "i" ||
			string(r[len(r)-2]) == "o" || string(r[len(r)-2]) == "u" {
			return r + "s"
		}
		return strings.TrimSuffix(r, "y") + "ies"
	}

	return r + "s"
}

func UnstructuredAttr(obj runtime.Object) (labels.Set, fields.Set, error) {
	switch obj.GetObjectKind().GroupVersionKind().Kind {
	case "Pod":
		metadata, err := meta.Accessor(obj)
		if err != nil {
			return nil, nil, err
		}
		setMap := make(fields.Set)
		if metadata.GetName() != "" {
			setMap["metadata.name"] = metadata.GetName()
		}
		if metadata.GetNamespace() != "" {
			setMap["metadata.namespaces"] = metadata.GetNamespace()
		}
		unstrObj, ok := obj.(*unstructured.Unstructured)
		if ok {
			value, found, err := unstructured.NestedString(unstrObj.Object, "spec", "nodeName")
			if found && err == nil {
				setMap["spec.nodeName"] = value
			}
		}
		return metadata.GetLabels(), setMap, nil
	default:
		return storage.DefaultNamespaceScopedAttr(obj)
	}
}

// GetMessageUID returns the UID of the object in message
func GetMessageAPIVerison(msg *beehiveModel.Message) string {
	obj, ok := msg.Content.(runtime.Object)
	if ok {
		return obj.GetObjectKind().GroupVersionKind().GroupVersion().String()
	}
	return ""
}

// GetMessageUID returns the UID of the object in message
func GetMessageResourceType(msg *beehiveModel.Message) string {
	obj, ok := msg.Content.(runtime.Object)
	if ok {
		return UnsafeKindToResource(obj.GetObjectKind().GroupVersionKind().Kind)
	}
	return ""
}<|MERGE_RESOLUTION|>--- conflicted
+++ resolved
@@ -88,11 +88,8 @@
 		"endpoints":                    "Endpoints",
 		"nodes":                        "Node",
 		"services":                     "Service",
-<<<<<<< HEAD
-=======
 		"podstatus":                    "PodStatus",
 		"nodestatus":                   "NodeStatus",
->>>>>>> fc5d527a
 		"customresourcedefinitions":    "CustomResourceDefinition",
 		"customresourcedefinitionlist": "CustomResourceDefinitionList",
 	}
@@ -123,11 +120,8 @@
 	}
 	unusualKindToResource := map[string]string{
 		"Endpoints":                    "endpoints",
-<<<<<<< HEAD
-=======
 		"PodStatus":                    "podstatus",
 		"NodeStatus":                   "nodestatus",
->>>>>>> fc5d527a
 		"CustomResourceDefinition":     "customresourcedefinitions",
 		"CustomResourceDefinitionList": "customresourcedefinitionlist",
 	}
