/*
Copyright 2019 The KubeEdge Authors.

Licensed under the Apache License, Version 2.0 (the "License");
you may not use this file except in compliance with the License.
You may obtain a copy of the License at

   http://www.apache.org/licenses/LICENSE-2.0

Unless required by applicable law or agreed to in writing, software
distributed under the License is distributed on an "AS IS" BASIS,
WITHOUT WARRANTIES OR CONDITIONS OF ANY KIND, either express or implied.
See the License for the specific language governing permissions and
limitations under the License.
*/

package v1alpha1

import (
	"time"

	v1 "k8s.io/api/core/v1"
	metav1 "k8s.io/apimachinery/pkg/apis/meta/v1"

	metaconfig "github.com/kubeedge/kubeedge/pkg/apis/componentconfig/meta/v1alpha1"
)

const (
	MqttModeInternal MqttMode = 0
	MqttModeBoth     MqttMode = 1
	MqttModeExternal MqttMode = 2
)

const (
	CGroupDriverCGroupFS = "cgroupfs"
	CGroupDriverSystemd  = "systemd"
)

const (
	// DataBaseDriverName is sqlite3
	DataBaseDriverName = "sqlite3"
	// DataBaseAliasName is default
	DataBaseAliasName = "default"
	// DataBaseDataSource is edge.db
	DataBaseDataSource = "/var/lib/kubeedge/edgecore.db"
)

type ProtocolName string
type MqttMode int

// EdgeCoreConfig indicates the EdgeCore config which read from EdgeCore config file
type EdgeCoreConfig struct {
	metav1.TypeMeta
	// DataBase indicates database info
	// +Required
	DataBase *DataBase `json:"database,omitempty"`
	// Modules indicates EdgeCore modules config
	// +Required
	Modules *Modules `json:"modules,omitempty"`
	// FeatureGates is a map of feature names to bools that enable or disable alpha/experimental features.
	FeatureGates map[string]bool `json:"featureGates,omitempty"`
}

// DataBase indicates the database info
type DataBase struct {
	// DriverName indicates database driver name
	// default "sqlite3"
	DriverName string `json:"driverName,omitempty"`
	// AliasName indicates alias name
	// default "default"
	AliasName string `json:"aliasName,omitempty"`
	// DataSource indicates the data source path
	// default "/var/lib/kubeedge/edgecore.db"
	DataSource string `json:"dataSource,omitempty"`
}

// Modules indicates the modules which edgeCore will be used
type Modules struct {
	// Edged indicates edged module config
	// +Required
	Edged *Edged `json:"edged,omitempty"`
	// EdgeHub indicates edgeHub module config
	// +Required
	EdgeHub *EdgeHub `json:"edgeHub,omitempty"`
	// EventBus indicates eventBus config for edgeCore
	// +Required
	EventBus *EventBus `json:"eventBus,omitempty"`
	// MetaManager indicates meta module config
	// +Required
	MetaManager *MetaManager `json:"metaManager,omitempty"`
	// ServiceBus indicates serviceBus module config
	ServiceBus *ServiceBus `json:"serviceBus,omitempty"`
	// DeviceTwin indicates deviceTwin module config
	DeviceTwin *DeviceTwin `json:"deviceTwin,omitempty"`
	// DBTest indicates dbTest module config
	DBTest *DBTest `json:"dbTest,omitempty"`
	// EdgeStream indicates edgestream module config
	// +Required
	EdgeStream *EdgeStream `json:"edgeStream,omitempty"`
}

// Edged indicates the config fo edged module
// edged is lighted-kubelet
type Edged struct {
	// Enable indicates whether edged is enabled,
	// if set to false (for debugging etc.), skip checking other edged configs.
	// default true
	Enable bool `json:"enable"`
	// Labels indicates current node labels
	Labels map[string]string `json:"labels,omitempty"`
	// Annotations indicates current node annotations
	Annotations map[string]string `json:"annotations,omitempty"`
	// Taints indicates current node taints
	Taints []v1.Taint `json:"taints,omitempty"`
	// NodeStatusUpdateFrequency indicates node status update frequency (second)
	// default 10
	NodeStatusUpdateFrequency int32 `json:"nodeStatusUpdateFrequency,omitempty"`
	// RuntimeType indicates cri runtime ,support: docker, remote
	// default "docker"
	RuntimeType string `json:"runtimeType,omitempty"`
	// DockerAddress indicates docker server address
	// default "unix:///var/run/docker.sock"
	DockerAddress string `json:"dockerAddress,omitempty"`
	// RemoteRuntimeEndpoint indicates remote runtime endpoint
	// default "unix:///var/run/dockershim.sock"
	RemoteRuntimeEndpoint string `json:"remoteRuntimeEndpoint,omitempty"`
	// RemoteImageEndpoint indicates remote image endpoint
	// default "unix:///var/run/dockershim.sock"
	RemoteImageEndpoint string `json:"remoteImageEndpoint,omitempty"`
	// NodeIP indicates current node ip.
	// Setting the value overwrites the automatically detected IP address
	// default get local host ip
	NodeIP string `json:"nodeIP"`
	// ClusterDNS indicates cluster dns
	// Note: Can not use "omitempty" option,  It will affect the output of the default configuration file
	// +Required
	ClusterDNS string `json:"clusterDNS"`
	// ClusterDomain indicates cluster domain
	// Note: Can not use "omitempty" option,  It will affect the output of the default configuration file
	ClusterDomain string `json:"clusterDomain"`
	// EdgedMemoryCapacity indicates memory capacity (byte)
	// default 7852396000
	EdgedMemoryCapacity int64 `json:"edgedMemoryCapacity,omitempty"`
	// PodSandboxImage is the image whose network/ipc namespaces containers in each pod will use.
	// +Required
	// default kubeedge/pause:3.1
	PodSandboxImage string `json:"podSandboxImage,omitempty"`
	// ImagePullProgressDeadline indicates image pull progress dead line (second)
	// default 60
	ImagePullProgressDeadline int32 `json:"imagePullProgressDeadline,omitempty"`
	// RuntimeRequestTimeout indicates runtime request timeout (second)
	// default 2
	RuntimeRequestTimeout int32 `json:"runtimeRequestTimeout,omitempty"`
	// HostnameOverride indicates hostname
	// default os.Hostname()
	HostnameOverride string `json:"hostnameOverride,omitempty"`
	// RegisterNode enables automatic registration
	// default true
	RegisterNode bool `json:"registerNode,omitempty"`
	//RegisterNodeNamespace indicates register node namespace
	// default "default"
	RegisterNodeNamespace string `json:"registerNodeNamespace,omitempty"`
	// CustomInterfaceName indicates the name of the network interface used for obtaining the IP address.
	// Setting this will override the setting 'NodeIP' if provided.
	// If this is not defined the IP address is obtained by the hostname.
	// default ""
	CustomInterfaceName string `json:"customInterfaceName,omitempty"`
	// ConcurrentConsumers indicates concurrent consumers for pod add or remove operation
	// default 5
	ConcurrentConsumers int `json:"concurrentConsumers,omitempty"`
	// DevicePluginEnabled indicates enable device plugin
	// default false
	// Note: Can not use "omitempty" option, it will affect the output of the default configuration file
	DevicePluginEnabled bool `json:"devicePluginEnabled"`
	// GPUPluginEnabled indicates enable gpu plugin
	// default false,
	// Note: Can not use "omitempty" option, it will affect the output of the default configuration file
	GPUPluginEnabled bool `json:"gpuPluginEnabled"`
	// ImageGCHighThreshold indicates image gc high threshold (percent)
	// default 80
	ImageGCHighThreshold int32 `json:"imageGCHighThreshold,omitempty"`
	// ImageGCLowThreshold indicates image gc low threshold (percent)
	// default 40
	ImageGCLowThreshold int32 `json:"imageGCLowThreshold,omitempty"`
	// MaximumDeadContainersPerPod indicates max num dead containers per pod
	// default 1
	MaximumDeadContainersPerPod int32 `json:"maximumDeadContainersPerPod,omitempty"`
	// CGroupDriver indicates container cgroup driver, support: cgroupfs, systemd
	// default "cgroupfs"
	// +Required
	CGroupDriver string `json:"cgroupDriver,omitempty"`
	// NetworkPluginName indicates the name of the network plugin to be invoked,
	// if an empty string is specified, use noop plugin
	// default ""
	NetworkPluginName string `json:"networkPluginName,omitempty"`
	// CNIConfDir indicates the full path of the directory in which to search for CNI config files
	// default "/etc/cni/net.d"
	CNIConfDir string `json:"cniConfDir,omitempty"`
	// CNIBinDir indicates a comma-separated list of full paths of directories
	// in which to search for CNI plugin binaries
	// default "/opt/cni/bin"
	CNIBinDir string `json:"cniBinDir,omitempty"`
	// CNICacheDir indicates the full path of the directory in which CNI should store cache files
	// default "/var/lib/cni/cache"
	CNICacheDir string `json:"cniCacheDirs,omitempty"`
	// NetworkPluginMTU indicates the MTU to be passed to the network plugin
	// default 1500
	NetworkPluginMTU int32 `json:"networkPluginMTU,omitempty"`
	// CgroupsPerQOS enables QoS based Cgroup hierarchy: top level cgroups for QoS Classes
	// And all Burstable and BestEffort pods are brought up under their
	// specific top level QoS cgroup.
	// Default: true
	CgroupsPerQOS bool `json:"cgroupsPerQOS"`
	// CgroupRoot is the root cgroup to use for pods.
	// If CgroupsPerQOS is enabled, this is the root of the QoS cgroup hierarchy.
	// Default: ""
	CgroupRoot string `json:"cgroupRoot"`
	// EdgeCoreCgroups is the absolute name of cgroups to isolate the edgecore in
	// Dynamic Kubelet Config (beta): This field should not be updated without a full node
	// reboot. It is safest to keep this value the same as the local config.
	// Default: ""
	EdgeCoreCgroups string `json:"edgeCoreCgroups,omitempty"`
	// systemCgroups is absolute name of cgroups in which to place
	// all non-kernel processes that are not already in a container. Empty
	// for no container. Rolling back the flag requires a reboot.
	// Dynamic Kubelet Config (beta): This field should not be updated without a full node
	// reboot. It is safest to keep this value the same as the local config.
	// Default: ""
	SystemCgroups string `json:"systemCgroups,omitempty"`
	// How frequently to calculate and cache volume disk usage for all pods
	// Dynamic Kubelet Config (beta): If dynamically updating this field, consider that
	// shortening the period may carry a performance impact.
	// Default: "1m"
	VolumeStatsAggPeriod time.Duration `json:"volumeStatsAggPeriod,omitempty"`
	// EnableMetrics indicates whether enable the metrics
	// default true
	EnableMetrics bool `json:"enableMetrics,omitempty"`
}

// EdgeHub indicates the EdgeHub module config
type EdgeHub struct {
	// Enable indicates whether EdgeHub is enabled,
	// if set to false (for debugging etc.), skip checking other EdgeHub configs.
	// default true
	Enable bool `json:"enable"`
	// Heartbeat indicates heart beat (second)
	// default 15
	Heartbeat int32 `json:"heartbeat,omitempty"`
	// ProjectID indicates project id
	// default e632aba927ea4ac2b575ec1603d56f10
	ProjectID string `json:"projectID,omitempty"`
	// TLSCAFile set ca file path
	// default "/etc/kubeedge/ca/rootCA.crt"
	TLSCAFile string `json:"tlsCaFile,omitempty"`
	// TLSCertFile indicates the file containing x509 Certificate for HTTPS
	// default "/etc/kubeedge/certs/server.crt"
	TLSCertFile string `json:"tlsCertFile,omitempty"`
	// TLSPrivateKeyFile indicates the file containing x509 private key matching tlsCertFile
	// default "/etc/kubeedge/certs/server.key"
	TLSPrivateKeyFile string `json:"tlsPrivateKeyFile,omitempty"`
	// Quic indicates quic config for EdgeHub module
	// Optional if websocket is configured
	Quic *EdgeHubQUIC `json:"quic,omitempty"`
	// WebSocket indicates websocket config for EdgeHub module
	// Optional if quic is configured
	WebSocket *EdgeHubWebSocket `json:"websocket,omitempty"`
	// Token indicates the priority of joining the cluster for the edge
	Token string `json:"token"`
	// HTTPServer indicates the server for edge to apply for the certificate.
	HTTPServer string `json:"httpServer,omitempty"`
	// RotateCertificates indicates whether edge certificate can be rotated
	// default true
	RotateCertificates bool `json:"rotateCertificates,omitempty"`
}

// EdgeHubQUIC indicates the quic client config
type EdgeHubQUIC struct {
	// Enable indicates whether enable this protocol
	// default false
	Enable bool `json:"enable"`
	// HandshakeTimeout indicates hand shake timeout (second)
	// default 30
	HandshakeTimeout int32 `json:"handshakeTimeout,omitempty"`
	// ReadDeadline indicates read dead line (second)
	// default 15
	ReadDeadline int32 `json:"readDeadline,omitempty"`
	// Server indicates quic server address (ip:port)
	// +Required
	Server string `json:"server,omitempty"`
	// WriteDeadline indicates write dead line (second)
	// default 15
	WriteDeadline int32 `json:"writeDeadline,omitempty"`
}

// EdgeHubWebSocket indicates the websocket client config
type EdgeHubWebSocket struct {
	// Enable indicates whether enable this protocol
	// default true
	Enable bool `json:"enable"`
	// HandshakeTimeout indicates handshake timeout (second)
	// default  30
	HandshakeTimeout int32 `json:"handshakeTimeout,omitempty"`
	// ReadDeadline indicates read dead line (second)
	// default 15
	ReadDeadline int32 `json:"readDeadline,omitempty"`
	// Server indicates websocket server address (ip:port)
	// +Required
	Server string `json:"server,omitempty"`
	// WriteDeadline indicates write dead line (second)
	// default 15
	WriteDeadline int32 `json:"writeDeadline,omitempty"`
}

// EventBus indicates the event bus module config
type EventBus struct {
	// Enable indicates whether EventBus is enabled, if set to false (for debugging etc.),
	// skip checking other EventBus configs.
	// default true
	Enable bool `json:"enable"`
	// MqttQOS indicates mqtt qos
	// 0: QOSAtMostOnce, 1: QOSAtLeastOnce, 2: QOSExactlyOnce
	// default 0
	// Note: Can not use "omitempty" option,  It will affect the output of the default configuration file
	MqttQOS uint8 `json:"mqttQOS"`
	// MqttRetain indicates whether server will store the message and can be delivered to future subscribers,
	// if this flag set true, sever will store the message and can be delivered to future subscribers
	// default false
	// Note: Can not use "omitempty" option,  It will affect the output of the default configuration file
	MqttRetain bool `json:"mqttRetain"`
	// MqttSessionQueueSize indicates the size of how many sessions will be handled.
	// default 100
	MqttSessionQueueSize int32 `json:"mqttSessionQueueSize,omitempty"`
	// MqttServerInternal indicates internal mqtt broker url
	// default "tcp://127.0.0.1:1884"
	MqttServerInternal string `json:"mqttServerInternal,omitempty"`
	// MqttServerExternal indicates external mqtt broker url
	// default "tcp://127.0.0.1:1883"
	MqttServerExternal string `json:"mqttServerExternal,omitempty"`
	// MqttMode indicates which broker type will be choose
	// 0: internal mqtt broker enable only.
	// 1: internal and external mqtt broker enable.
	// 2: external mqtt broker enable only
	// +Required
	// default: 2
	MqttMode MqttMode `json:"mqttMode"`
	// Tls indicates tls config for EventBus module
	TLS *EventBusTLS `json:"eventBusTLS,omitempty"`
}

// EventBusTLS indicates the EventBus tls config with MQTT broker
type EventBusTLS struct {
	// Enable indicates whether enable tls connection
	// default false
	Enable bool `json:"enable"`
	// TLSMqttCAFile sets ca file path
	// default "/etc/kubeedge/ca/rootCA.crt"
	TLSMqttCAFile string `json:"tlsMqttCAFile,omitempty"`
	// TLSMqttCertFile indicates the file containing x509 Certificate for HTTPS
	// default "/etc/kubeedge/certs/server.crt"
	TLSMqttCertFile string `json:"tlsMqttCertFile,omitempty"`
	// TLSMqttPrivateKeyFile indicates the file containing x509 private key matching tlsMqttCertFile
	// default "/etc/kubeedge/certs/server.key"
	TLSMqttPrivateKeyFile string `json:"tlsMqttPrivateKeyFile,omitempty"`
}

// MetaManager indicates the MetaManager module config
type MetaManager struct {
	// Enable indicates whether MetaManager is enabled,
	// if set to false (for debugging etc.), skip checking other MetaManager configs.
	// default true
	Enable bool `json:"enable"`
	// ContextSendGroup indicates send group
	ContextSendGroup metaconfig.GroupName `json:"contextSendGroup,omitempty"`
	// ContextSendModule indicates send module
	ContextSendModule metaconfig.ModuleName `json:"contextSendModule,omitempty"`
	// PodStatusSyncInterval indicates pod status sync
	// default 60
	PodStatusSyncInterval int32 `json:"podStatusSyncInterval,omitempty"`
	// RemoteQueryTimeout indicates remote query timeout (second)
	// default 60
	RemoteQueryTimeout int32 `json:"remoteQueryTimeout,omitempty"`
	// The config of MetaServer
	MetaServer *MetaServer `json:"metaServer,omitempty"`
}

type MetaServer struct {
<<<<<<< HEAD
	Enable               bool   `json:"enable"`
	Debug                bool   `json:"debug"`
	RemoteRequestTimeout int32  `json:"remoteRequestTimeout"`
	Server               string `json:"server"`
=======
	Enable bool   `json:"enable"`
	Server string `json:"server"`
>>>>>>> f2ed13db
}

// ServiceBus indicates the ServiceBus module config
type ServiceBus struct {
	// Enable indicates whether ServiceBus is enabled,
	// if set to false (for debugging etc.), skip checking other ServiceBus configs.
	// default false
	Enable bool `json:"enable"`
}

// DeviceTwin indicates the DeviceTwin module config
type DeviceTwin struct {
	// Enable indicates whether DeviceTwin is enabled,
	// if set to false (for debugging etc.), skip checking other DeviceTwin configs.
	// default true
	Enable bool `json:"enable"`
}

// DBTest indicates the DBTest module config
type DBTest struct {
	// Enable indicates whether DBTest is enabled,
	// if set to false (for debugging etc.), skip checking other DBTest configs.
	// default false
	Enable bool `json:"enable"`
}

// EdgeSream indicates the stream controller
type EdgeStream struct {
	// Enable indicates whether edgestream is enabled, if set to false (for debugging etc.), skip checking other configs.
	// default true
	Enable bool `json:"enable"`

	// TLSTunnelCAFile indicates ca file path
	// default /etc/kubeedge/ca/rootCA.crt
	TLSTunnelCAFile string `json:"tlsTunnelCAFile,omitempty"`

	// TLSTunnelCertFile indicates the file containing x509 Certificate for HTTPS
	// default /etc/kubeedge/certs/server.crt
	TLSTunnelCertFile string `json:"tlsTunnelCertFile,omitempty"`
	// TLSTunnelPrivateKeyFile indicates the file containing x509 private key matching tlsCertFile
	// default /etc/kubeedge/certs/server.key
	TLSTunnelPrivateKeyFile string `json:"tlsTunnelPrivateKeyFile,omitempty"`

	// HandshakeTimeout indicates handshake timeout (second)
	// default  30
	HandshakeTimeout int32 `json:"handshakeTimeout,omitempty"`
	// ReadDeadline indicates read dead line (second)
	// default 15
	ReadDeadline int32 `json:"readDeadline,omitempty"`
	// TunnelServer indicates websocket server address (ip:port)
	// +Required
	TunnelServer string `json:"server,omitempty"`
	// WriteDeadline indicates write dead line (second)
	// default 15
	WriteDeadline int32 `json:"writeDeadline,omitempty"`
}<|MERGE_RESOLUTION|>--- conflicted
+++ resolved
@@ -384,15 +384,9 @@
 }
 
 type MetaServer struct {
-<<<<<<< HEAD
 	Enable               bool   `json:"enable"`
-	Debug                bool   `json:"debug"`
 	RemoteRequestTimeout int32  `json:"remoteRequestTimeout"`
 	Server               string `json:"server"`
-=======
-	Enable bool   `json:"enable"`
-	Server string `json:"server"`
->>>>>>> f2ed13db
 }
 
 // ServiceBus indicates the ServiceBus module config
