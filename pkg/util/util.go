--- conflicted
+++ resolved
@@ -157,7 +157,6 @@
 	return hostnameOverride
 }
 
-<<<<<<< HEAD
 func IsExist(source []string, msgSource string) bool {
 	for _, s := range source {
 		if s == msgSource {
@@ -165,7 +164,8 @@
 		}
 	}
 	return false
-=======
+}
+
 // ConcatStrings use bytes.buffer to concatenate string variable
 func ConcatStrings(ss ...string) string {
 	var bff bytes.Buffer
@@ -173,5 +173,4 @@
 		bff.WriteString(s)
 	}
 	return bff.String()
->>>>>>> 399b56a8
 }