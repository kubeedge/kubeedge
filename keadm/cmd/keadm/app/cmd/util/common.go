/*
Copyright 2019 The KubeEdge Authors.

Licensed under the Apache License, Version 2.0 (the "License");
you may not use this file except in compliance with the License.
You may obtain a copy of the License at

    http://www.apache.org/licenses/LICENSE-2.0

Unless required by applicable law or agreed to in writing, software
distributed under the License is distributed on an "AS IS" BASIS,
WITHOUT WARRANTIES OR CONDITIONS OF ANY KIND, either express or implied.
See the License for the specific language governing permissions and
limitations under the License.
*/

package util

import (
	"bytes"
	"fmt"
	"io"
	"os"
	"os/exec"
	"regexp"
	"strconv"
	"strings"
	"sync"

	"github.com/spf13/pflag"
	"k8s.io/apimachinery/pkg/util/json"
	"k8s.io/apimachinery/pkg/version"
	"k8s.io/client-go/discovery"
	"k8s.io/client-go/rest"
	"k8s.io/client-go/tools/clientcmd"

	types "github.com/kubeedge/kubeedge/keadm/cmd/keadm/app/cmd/common"
)

//Constants used by installers
const (
	UbuntuOSType   = "ubuntu"
	RaspbianOSType = "raspbian"
	CentOSType     = "centos"

	KubeEdgeDownloadURL          = "https://github.com/kubeedge/kubeedge/releases/download"
	EdgeCoreServiceFileURL       = "https://raw.githubusercontent.com/kubeedge/kubeedge/release-%s/build/tools/%s"
	KubeEdgePath                 = "/etc/kubeedge/"
	KubeEdgeUsrBinPath           = "/usr/local/bin"
	KubeEdgeConfPath             = KubeEdgePath + "kubeedge/edge/conf"
	KubeEdgeBinaryName           = "edgecore"
	KubeEdgeBinaryNamePre        = "edge_core"
	KubeEdgeCloudDefaultCertPath = KubeEdgePath + "certs/"
	KubeEdgeConfigEdgeYaml       = KubeEdgeConfPath + "/edge.yaml"
	KubeEdgeConfigNodeJSON       = KubeEdgeConfPath + "/node.json"
	KubeEdgeConfigModulesYaml    = KubeEdgeConfPath + "/modules.yaml"

	KubeEdgeCloudCertGenPath     = KubeEdgePath + "certgen.sh"
	KubeEdgeEdgeCertsTarFileName = "certs.tgz"
	KubeEdgeEdgeCertsTarFilePath = KubeEdgePath + "certs.tgz"
	KubeEdgeCloudConfPath        = KubeEdgePath + "kubeedge/cloud/conf"
	KubeEdgeCloudCoreYaml        = KubeEdgeCloudConfPath + "/controller.yaml"
	KubeEdgeCloudCoreModulesYaml = KubeEdgeCloudConfPath + "/modules.yaml"
	KubeCloudBinaryName          = "cloudcore"

	KubeEdgeNewConfigDir     = KubeEdgePath + "config/"
	KubeEdgeCloudCoreNewYaml = KubeEdgeNewConfigDir + "cloudcore.yaml"
	KubeEdgeEdgeCoreNewYaml  = KubeEdgeNewConfigDir + "edgecore.yaml"

	KubeEdgeLogPath = "/var/log/kubeedge/"
	KubeEdgeCrdPath = KubeEdgePath + "crds"

	KubeEdgeCRDDownloadURL = "https://raw.githubusercontent.com/kubeedge/kubeedge/master/build/crds"

	InterfaceName = "eth0"

	latestReleaseVersionURL = "https://api.github.com/repos/kubeedge/kubeedge/releases/latest"
	RetryTimes              = 5
)

type latestReleaseVersion struct {
	TagName string `json:"tag_name"`
}

//AddToolVals gets the value and default values of each flags and collects them in temporary cache
func AddToolVals(f *pflag.Flag, flagData map[string]types.FlagData) {
	flagData[f.Name] = types.FlagData{Val: f.Value.String(), DefVal: f.DefValue}
}

//CheckIfAvailable checks is val of a flag is empty then return the default value
func CheckIfAvailable(val, defval string) string {
	if val == "" {
		return defval
	}
	return val
}

//Common struct contains OS and Tool version properties and also embeds OS interface
type Common struct {
	types.OSTypeInstaller
	OSVersion   string
	ToolVersion string
	KubeConfig  string
	Master      string
}

//SetOSInterface defines a method to set the implemtation of the OS interface
func (co *Common) SetOSInterface(intf types.OSTypeInstaller) {
	co.OSTypeInstaller = intf
}

//Command defines commands to be executed and captures std out and std error
type Command struct {
	Cmd    *exec.Cmd
	StdOut []byte
	StdErr []byte
}

//ExecuteCommand executes the command and captures the output in stdOut
func (cm *Command) ExecuteCommand() {
	var err error
	cm.StdOut, err = cm.Cmd.Output()
	if err != nil {
		fmt.Println("Output failed: ", err)
		cm.StdErr = []byte(err.Error())
	}
}

//GetStdOutput gets StdOut field
func (cm Command) GetStdOutput() string {
	if len(cm.StdOut) != 0 {
		return strings.TrimRight(string(cm.StdOut), "\n")
	}
	return ""
}

//GetStdErr gets StdErr field
func (cm Command) GetStdErr() string {
	if len(cm.StdErr) != 0 {
		return strings.TrimRight(string(cm.StdErr), "\n")
	}
	return ""
}

//ExecuteCmdShowOutput captures both StdOut and StdErr after exec.cmd().
//It helps in the commands where it takes some time for execution.
func (cm Command) ExecuteCmdShowOutput() error {
	var stdoutBuf, stderrBuf bytes.Buffer
	stdoutIn, _ := cm.Cmd.StdoutPipe()
	stderrIn, _ := cm.Cmd.StderrPipe()

	var errStdout, errStderr error
	stdout := io.MultiWriter(os.Stdout, &stdoutBuf)
	stderr := io.MultiWriter(os.Stderr, &stderrBuf)
	err := cm.Cmd.Start()
	if err != nil {
		return fmt.Errorf("failed to start '%s' because of error : %s", strings.Join(cm.Cmd.Args, " "), err.Error())
	}

	var wg sync.WaitGroup
	wg.Add(1)

	go func() {
		_, errStdout = io.Copy(stdout, stdoutIn)
		wg.Done()
	}()

	_, errStderr = io.Copy(stderr, stderrIn)
	wg.Wait()

	err = cm.Cmd.Wait()
	if err != nil {
		return fmt.Errorf("failed to run '%s' because of error : %s", strings.Join(cm.Cmd.Args, " "), err.Error())
	}
	if errStdout != nil || errStderr != nil {
		return fmt.Errorf("failed to capture stdout or stderr")
	}

	cm.StdOut, cm.StdErr = stdoutBuf.Bytes(), stderrBuf.Bytes()
	return nil
}

//GetOSVersion gets the OS name
func GetOSVersion() string {
	c := &Command{Cmd: exec.Command("sh", "-c", ". /etc/os-release && echo $ID")}
	c.ExecuteCommand()
	return c.GetStdOutput()
}

//GetOSInterface helps in returning OS specific object which implements OSTypeInstaller interface.
func GetOSInterface() types.OSTypeInstaller {
	switch GetOSVersion() {
	case UbuntuOSType, RaspbianOSType:
		return &UbuntuOS{}
	case CentOSType:
		return &CentOS{}
	default:
		fmt.Printf("This OS version is currently un-supported by keadm, %s", GetOSVersion())
		panic("This OS version is currently un-supported by keadm,")
	}
}

// IsCloudCore identifies if the node is having cloudcore already running.
// If so, then return true, else it can used as edge node and initialise it.
func IsCloudCore() (types.ModuleRunning, error) {
	osType := GetOSInterface()
	cloudCoreRunning, err := osType.IsKubeEdgeProcessRunning(KubeCloudBinaryName)
	if err != nil {
		return types.NoneRunning, err
	}

	if cloudCoreRunning {
		return types.KubeEdgeCloudRunning, nil
	}
	// check the process, and then check the service
	edgeCoreRunning, err := osType.IsKubeEdgeProcessRunning(KubeEdgeBinaryName)
	if err != nil {
		return types.NoneRunning, err
	}

	if edgeCoreRunning {
		return types.KubeEdgeEdgeRunning, nil
	}

	edgeCoreRunning, err = isEdgeCoreServiceRunning("edge")
	if err != nil {
		return types.NoneRunning, err
	}

	if edgeCoreRunning {
		return types.KubeEdgeEdgeRunning, nil
	}

	edgeCoreRunning, err = isEdgeCoreServiceRunning("edgecore")
	if err != nil {
		return types.NoneRunning, err
	}

	if edgeCoreRunning {
		return types.KubeEdgeEdgeRunning, nil
	}

	return types.NoneRunning, nil
}

// GetLatestVersion return the latest non-prerelease, non-draft version of kubeedge in releases
func GetLatestVersion() (string, error) {
	//Download the tar from repo
	versionURL := "curl -k " + latestReleaseVersionURL
	cmd := exec.Command("sh", "-c", versionURL)
	latestReleaseData, err := cmd.Output()
	if err != nil {
		return "", err
	}

	latestRelease := &latestReleaseVersion{}
	err = json.Unmarshal(latestReleaseData, latestRelease)
	if err != nil {
		return "", err
	}

	return latestRelease.TagName, nil
}

// runCommandWithShell executes the given command with "sh -c".
// It returns an error if the command outputs anything on the stderr.
func runCommandWithShell(command string) (string, error) {
	cmd := &Command{Cmd: exec.Command("sh", "-c", command)}
	err := cmd.ExecuteCmdShowOutput()
	if err != nil {
		return "", err
	}
	errout := cmd.GetStdErr()
	if errout != "" {
		return "", fmt.Errorf("failed to run command(%s), err:%s", command, errout)
	}
	return cmd.GetStdOutput(), nil
}

// runCommandWithStdout executes the given command with "sh -c".
// It returns the stdout and an error if the command outputs anything on the stderr.
func runCommandWithStdout(command string) (string, error) {
	cmd := &Command{Cmd: exec.Command("sh", "-c", command)}
	cmd.ExecuteCommand()

	if errout := cmd.GetStdErr(); errout != "" && errout != "exit status 3" {
		return "", fmt.Errorf("failed to run command(%s), err:%s", command, errout)
	}

	return cmd.GetStdOutput(), nil
}

// build Config from flags
func BuildConfig(kubeConfig, master string) (conf *rest.Config, err error) {
	config, err := clientcmd.BuildConfigFromFlags(master, kubeConfig)
	if err != nil {
		return nil, err
	}

	return config, nil
}

// isK8SComponentInstalled checks if said K8S version is already installed in the host
func isK8SComponentInstalled(kubeConfig, master string) error {
	config, err := BuildConfig(kubeConfig, master)
	if err != nil {
		return fmt.Errorf("Failed to build config, err: %v", err)
	}

	discoveryClient, err := discovery.NewDiscoveryClientForConfig(config)
	if err != nil {
		return fmt.Errorf("Failed to init discovery client, err: %v", err)
	}

	discoveryClient.RESTClient().Post()
	serverVersion, err := discoveryClient.ServerVersion()
	if err != nil {
		return fmt.Errorf("Failed to get the version of K8s master, please check whether K8s was successfully installed, err: %v", err)
	}

	return checkKubernetesVersion(serverVersion)
}

func checkKubernetesVersion(serverVersion *version.Info) error {
	reg := regexp.MustCompile(`[[:digit:]]*`)
	minorVersion := reg.FindString(serverVersion.Minor)

	k8sMinorVersion, err := strconv.Atoi(minorVersion)
	if err != nil {
		return fmt.Errorf("Could not parse the minor version of K8s, error: %s", err)
	}
	if k8sMinorVersion >= types.DefaultK8SMinimumVersion {
		return nil
	}

	return fmt.Errorf("Your minor version of K8s is lower than %d, please reinstall newer version", types.DefaultK8SMinimumVersion)
}

//installKubeEdge downloads the provided version of KubeEdge.
//Untar's in the specified location /etc/kubeedge/ and then copies
//the binary to excecutables' path (eg: /usr/local/bin)
func installKubeEdge(componentType types.ComponentType, arch string, version string) error {
	err := os.MkdirAll(KubeEdgePath, os.ModePerm)
	if err != nil {
		return fmt.Errorf("not able to create %s folder path", KubeEdgePath)
	}

	if arch == "armhf" {
		arch = "arm"
	}

	//Check if the same version exists, then skip the download and just untar and continue
	//TODO: It is always better to have the checksum validation of the downloaded file
	//and checksum available at download URL. So that both can be compared to see if
	//proper download has happened and then only proceed further.
	//Currently it is missing and once checksum is in place, checksum check required
	//to be added here.
	dirname := fmt.Sprintf("kubeedge-v%s-linux-%s", version, arch)
	filename := fmt.Sprintf("kubeedge-v%s-linux-%s.tar.gz", version, arch)
	checksumFilename := fmt.Sprintf("checksum_kubeedge-v%s-linux-%s.tar.gz.txt", version, arch)
	filePath := fmt.Sprintf("%s%s", KubeEdgePath, filename)
	if _, err = os.Stat(filePath); err == nil {
		fmt.Println("Expected or Default KubeEdge version", version, "is already downloaded and will checksum for it.")
		if success, _ := checkSum(filename, checksumFilename, version); !success {
			cmdStr := fmt.Sprintf("cd %s && rm -f %s", KubeEdgePath, filename)
			if _, err := runCommandWithStdout(cmdStr); err != nil {
				return err
			}
			if err := retryDownload(filename, checksumFilename, version); err != nil {
				return err
			}
		}
		fmt.Println("Expected or Default KubeEdge version", version, "is already downloaded and checksum successfully.")
	} else if !os.IsNotExist(err) {
		return err
	} else {
		if err := retryDownload(filename, checksumFilename, version); err != nil {
			return err
		}
	}

	/*
		When installing edgecore, if the version is >= 1.1,
		download the edgecore.service file from the KubeEdge/build/tools/ and place it in /etc/kubeedge/ acc.
	*/
	if componentType == types.EdgeCore {
		splittedVersion := strings.Split(version, ".")
		strippedVersion := ""

		if len(splittedVersion) < 2 {
			return fmt.Errorf("The version you specified [%s] is not valid", version)
		}

		strippedVersion = splittedVersion[0] + "." + splittedVersion[1]

		//	No need to download if the version is less than 1.1 (or 1.1.0)
		if strippedVersion >= "1.1" {
			try := 0

			edgecoreServiceFileName := "edgecore.service"

			if strippedVersion == "1.1" {
				edgecoreServiceFileName = "edge.service"
			}

			urlForServiceFile := fmt.Sprintf(EdgeCoreServiceFileURL, strippedVersion, edgecoreServiceFileName)
			for ; try < downloadRetryTimes; try++ {
				cmdStr := fmt.Sprintf("cd %s && sudo wget -k --no-check-certificate %s", KubeEdgePath, urlForServiceFile)
				_, err := runCommandWithStdout(cmdStr)
				if err != nil {
					return err
				}
				break
			}
			if try == downloadRetryTimes {
				return fmt.Errorf("failed to download %s", edgecoreServiceFileName)
			}
		}
	}

	// Compatible with 1.0.0
	var untarFileAndMoveCloudCore, untarFileAndMoveEdgeCore string
	if version >= "1.1.0" {
		if componentType == types.CloudCore {
			untarFileAndMoveCloudCore = fmt.Sprintf("cd %s && tar -C %s -xvzf %s && cp %s/%s/cloud/cloudcore/%s %s/",
				KubeEdgePath, KubeEdgePath, filename, KubeEdgePath, dirname, KubeCloudBinaryName, KubeEdgeUsrBinPath)
		}
		if componentType == types.EdgeCore {
			untarFileAndMoveEdgeCore = fmt.Sprintf("cd %s && tar -C %s -xvzf %s && cp %s%s/edge/%s %s/",
				KubeEdgePath, KubeEdgePath, filename, KubeEdgePath, dirname, KubeEdgeBinaryName, KubeEdgePath)
		}
	} else {
		untarFileAndMoveEdgeCore = fmt.Sprintf("cd %s && tar -C %s -xvzf %s && cp %skubeedge/edge/%s %s/.",
			KubeEdgePath, KubeEdgePath, filename, KubeEdgePath, KubeEdgeBinaryNamePre, KubeEdgePath)
		untarFileAndMoveCloudCore = fmt.Sprintf("cd %s && cp %skubeedge/cloud/%s %s/.",
			KubeEdgePath, KubeEdgePath, KubeCloudBinaryName, KubeEdgeUsrBinPath)
	}

	if componentType == types.CloudCore {
		stdout, err := runCommandWithStdout(untarFileAndMoveCloudCore)
		if err != nil {
			return err
		}
		fmt.Println(stdout)
	}
	if componentType == types.EdgeCore {
		stdout, err := runCommandWithStdout(untarFileAndMoveEdgeCore)
		if err != nil {
			return err
		}
		fmt.Println(stdout)
	}
	return nil
}

//runEdgeCore sets the environment variable GOARCHAIUS_CONFIG_PATH for the configuration path
//and the starts edgecore with logs being captured
func runEdgeCore(version string) error {
	// create the log dir for kubeedge
	err := os.MkdirAll(KubeEdgeLogPath, os.ModePerm)
	if err != nil {
		return fmt.Errorf("not able to create %s folder path", KubeEdgeLogPath)
	}

	var binaryName string

	if version >= "1.1.0" {
		binaryName = KubeEdgeBinaryName
	} else {
		binaryName = KubeEdgeBinaryNamePre
	}

	// add +x for edgecore
	command := fmt.Sprintf("chmod +x %s%s", KubeEdgePath, binaryName)
	if _, err := runCommandWithStdout(command); err != nil {
		return err
	}

	var binExec string

	systemdExist := hasSystemd()

	edgecoreServiceName := "edgecore"

	if version >= "1.1.0" && systemdExist {
		if version == "1.1" || version == "1.1.0" {
			edgecoreServiceName = "edge"
		}
		binExec = fmt.Sprintf("sudo ln /etc/kubeedge/%s.service /etc/systemd/system/%s.service && sudo systemctl daemon-reload && sudo systemctl enable %s && sudo systemctl start %s", edgecoreServiceName, edgecoreServiceName, edgecoreServiceName, edgecoreServiceName)
	} else {
		binExec = fmt.Sprintf("%s > %skubeedge/edge/%s.log 2>&1 &", KubeEdgeBinaryName, KubeEdgePath, binaryName)
	}

	cmd := &Command{Cmd: exec.Command("sh", "-c", binExec)}
	cmd.Cmd.Env = os.Environ()
	env := fmt.Sprintf("GOARCHAIUS_CONFIG_PATH=%skubeedge/edge", KubeEdgePath)
	cmd.Cmd.Env = append(cmd.Cmd.Env, env)
	err = cmd.ExecuteCmdShowOutput()
	errout := cmd.GetStdErr()
	if err != nil || errout != "" {
		return fmt.Errorf("%s", errout)
	}
	fmt.Println(cmd.GetStdOutput())

	if version >= "1.1.0" {
		if systemdExist {
			fmt.Printf("KubeEdge edgecore is running, For logs visit: journalctl -u %s.service -b\n", edgecoreServiceName)
		} else {
			fmt.Println("KubeEdge edgecore is running, For logs visit: ", KubeEdgeLogPath+binaryName+".log")
		}
	} else {
		fmt.Println("KubeEdge edgecore is running, For logs visit", KubeEdgePath+"kubeedge/edge/"+binaryName+".log")
	}

	return nil
}

// killKubeEdgeBinary will search for KubeEdge process and forcefully kill it
func killKubeEdgeBinary(proc string) error {
	var binExec string
	if proc == "cloudcore" {
		binExec = fmt.Sprintf("kill -9 $(ps aux | grep '[%s]%s' | awk '{print $2}')", proc[0:1], proc[1:])
	} else {
		systemdExist := hasSystemd()

		var serviceName string
		if running, err := isEdgeCoreServiceRunning("edge"); err == nil && running {
			serviceName = "edge"
		}
		if running, err := isEdgeCoreServiceRunning("edgecore"); err == nil && running {
			serviceName = "edgecore"
		}

		if systemdExist {
			// remove the system service.
			binExec = fmt.Sprintf("sudo systemctl stop %s.service && sudo rm /etc/systemd/system/%s.service && sudo systemctl daemon-reload && systemctl reset-failed", serviceName, serviceName)
		} else {
			binExec = fmt.Sprintf("kill -9 $(ps aux | grep '[%s]%s' | awk '{print $2}')", proc[0:1], proc[1:])
		}
	}
	if _, err := runCommandWithStdout(binExec); err != nil {
		return err
	}

	fmt.Println("KubeEdge", proc, "is stopped, For logs visit: ", KubeEdgeLogPath+proc+".log")
	return nil
}

//isKubeEdgeProcessRunning checks if the given process is running or not
func isKubeEdgeProcessRunning(proc string) (bool, error) {
	procRunning := fmt.Sprintf("ps aux | grep '[%s]%s' | awk '{print $2}'", proc[0:1], proc[1:])
	stdout, err := runCommandWithStdout(procRunning)
	if err != nil {
		return false, err
	}
	if stdout != "" {
		return true, nil
	}

	return false, nil
}

<<<<<<< HEAD
func checkSum(filename, checksumFilename, version string) (bool, error) {
	//Verify the tar with checksum
	fmt.Printf("%s checksum: \n", filename)
	cmdStr := fmt.Sprintf("cd %s && sha512sum %s | awk '{split($0,a,\"[ ]\"); print a[1]}'", KubeEdgePath, filename)
	actualChecksum, err := runCommandWithStdout(cmdStr)
	if err != nil {
		return false, err
	}

	fmt.Printf("%s content: \n", checksumFilename)
	cmdStr = fmt.Sprintf("wget -qO- %s/v%s/%s", KubeEdgeDownloadURL, version, checksumFilename)
	desiredChecksum, err := runCommandWithStdout(cmdStr)
	if err != nil {
		return false, err
	}

	if desiredChecksum != actualChecksum {
		fmt.Printf("Failed to verify the checksum of %s, try to download it again ... \n\n", filename)
		//Cleanup the downloaded files
		cmdStr = fmt.Sprintf("cd %s && rm -f %s", KubeEdgePath, filename)
		_, err = runCommandWithStdout(cmdStr)
		return false, err
	}
	return true, nil
}

func retryDownload(filename, checksumFilename, version string) error {
	try := 0
	for ; try < downloadRetryTimes; try++ {
		//Download the tar from repo
		dwnldURL := fmt.Sprintf("cd %s && wget -k --no-check-certificate --progress=bar:force %s/v%s/%s",
			KubeEdgePath, KubeEdgeDownloadURL, version, filename)
		if _, err := runCommandWithShell(dwnldURL); err != nil {
			return err
		}

		//Verify the tar with checksum
		fmt.Printf("%s checksum: \n", filename)
		cmdStr := fmt.Sprintf("cd %s && sha512sum %s | awk '{split($0,a,\"[ ]\"); print a[1]}'", KubeEdgePath, filename)
		actualChecksum, err := runCommandWithStdout(cmdStr)
		if err != nil {
			return err
		}

		fmt.Printf("%s content: \n", checksumFilename)
		cmdStr = fmt.Sprintf("wget -qO- %s/v%s/%s", KubeEdgeDownloadURL, version, checksumFilename)
		desiredChecksum, err := runCommandWithStdout(cmdStr)
		if err != nil {
			return err
		}

		if desiredChecksum != actualChecksum {
			fmt.Printf("Failed to verify the checksum of %s, try to download it again ... \n\n", filename)
			//Cleanup the downloaded files
			cmdStr = fmt.Sprintf("cd %s && rm -f %s", KubeEdgePath, filename)
			if _, err := runCommandWithStdout(cmdStr); err != nil {
				return err
			}
			continue
		} else {
			break
		}
	}
	if try == downloadRetryTimes {
		return fmt.Errorf("failed to download %s", filename)
	}
	return nil
=======
func isEdgeCoreServiceRunning(serviceName string) (bool, error) {
	serviceRunning := fmt.Sprintf("systemctl list-unit-files | grep enabled | grep %s ", serviceName)
	stdout, err := runCommandWithStdout(serviceRunning)

	if err != nil {
		return false, err
	}
	if stdout != "" {
		return true, nil
	}

	return false, nil
}

//	check if systemd exist
func hasSystemd() bool {
	cmd := "file /sbin/init"

	stdout, err := runCommandWithStdout(cmd)

	if err != nil {
		return false
	}

	if strings.Contains(stdout, "systemd") {
		return true
	}

	return false
>>>>>>> 425dc1ec
}<|MERGE_RESOLUTION|>--- conflicted
+++ resolved
@@ -560,7 +560,6 @@
 	return false, nil
 }
 
-<<<<<<< HEAD
 func checkSum(filename, checksumFilename, version string) (bool, error) {
 	//Verify the tar with checksum
 	fmt.Printf("%s checksum: \n", filename)
@@ -628,7 +627,8 @@
 		return fmt.Errorf("failed to download %s", filename)
 	}
 	return nil
-=======
+}
+
 func isEdgeCoreServiceRunning(serviceName string) (bool, error) {
 	serviceRunning := fmt.Sprintf("systemctl list-unit-files | grep enabled | grep %s ", serviceName)
 	stdout, err := runCommandWithStdout(serviceRunning)
@@ -658,5 +658,4 @@
 	}
 
 	return false
->>>>>>> 425dc1ec
 }