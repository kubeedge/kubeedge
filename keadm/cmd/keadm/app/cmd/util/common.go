--- conflicted
+++ resolved
@@ -69,13 +69,10 @@
 
 	KubeEdgeCRDDownloadURL = "https://raw.githubusercontent.com/kubeedge/kubeedge/master/build/crds"
 
-<<<<<<< HEAD
 	InterfaceName = "eth0"
 
-	latestReleaseVersionURL = "https://api.github.com/repos/kubeedge/kubeedge/releases/latest"
-=======
 	latestReleaseVersionURL = "https://kubeedge.io/latestversion"
->>>>>>> 320ff99a
+
 	RetryTimes              = 5
 )
 
