--- conflicted
+++ resolved
@@ -191,19 +191,6 @@
 		}
 	}
 
-<<<<<<< HEAD
-	step.Printf("Register edgecore as windows service")
-	if err := util.InstallNSSMService(constants.KubeEdgeBinaryName, filepath.Join(constants.KubeEdgeUsrBinPath, constants.KubeEdgeBinaryName+".exe"),
-		"--config", filepath.Join(constants.KubeEdgePath, "config/edgecore.yaml")); err != nil {
-		return fmt.Errorf("failed to install edgecore using nssm: %v", err)
-	}
-
-	if err := util.SetNSSMServiceStdout(constants.KubeEdgeBinaryName, filepath.Join(common.KubeEdgeLogPath, "out.log")); err != nil {
-		return fmt.Errorf("setting edgecore stdout log using nssm fail: %v", err)
-	}
-	if err := util.SetNSSMServiceStderr(constants.KubeEdgeBinaryName, filepath.Join(common.KubeEdgeLogPath, "err.log")); err != nil {
-		return fmt.Errorf("setting edgecore stderr log using nssm fail: %v", err)
-=======
 	step.Printf("Register edgecore as native Windows service")
 	svc, err := extsys.GetExtSystem()
 	if err != nil {
@@ -220,7 +207,6 @@
 		if err := svc.ServiceEnable(constants.KubeEdgeBinaryName); err != nil {
 			klog.Warningf("enable service failed: %v", err)
 		}
->>>>>>> 76d6a9e6
 	}
 
 	// write token to bootstrap configure file
